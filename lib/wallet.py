--- conflicted
+++ resolved
@@ -1077,7 +1077,6 @@
         if self.network:
             self.network.trigger_callback('on_history', self)
 
-<<<<<<< HEAD
     def get_slp_history(self, domain=None, validities_considered=(None,0,1)):
         history = []
         histories = self.get_slp_histories(domain=domain, validities_considered=validities_considered)
@@ -1140,10 +1139,7 @@
 
         return histories
 
-    def get_history(self, domain=None):
-=======
     def get_history(self, domain=None, *, reverse=False):
->>>>>>> 619785bd
         # get domain
         if domain is None:
             domain = self.get_addresses()
@@ -1359,7 +1355,7 @@
         # Sort the inputs and outputs deterministically
         if not self._enable_slp:
             tx.BIP_LI01_sort()
-            
+
         # Timelock tx to current height.
         locktime = self.get_local_height()
         if locktime == -1: # We have no local height data (no headers synced).
