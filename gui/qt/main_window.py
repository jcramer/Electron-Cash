#!/usr/bin/env python3
#
# Electrum - lightweight Bitcoin client
# Copyright (C) 2012 thomasv@gitorious
#
# Permission is hereby granted, free of charge, to any person
# obtaining a copy of this software and associated documentation files
# (the "Software"), to deal in the Software without restriction,
# including without limitation the rights to use, copy, modify, merge,
# publish, distribute, sublicense, and/or sell copies of the Software,
# and to permit persons to whom the Software is furnished to do so,
# subject to the following conditions:
#
# The above copyright notice and this permission notice shall be
# included in all copies or substantial portions of the Software.
#
# THE SOFTWARE IS PROVIDED "AS IS", WITHOUT WARRANTY OF ANY KIND,
# EXPRESS OR IMPLIED, INCLUDING BUT NOT LIMITED TO THE WARRANTIES OF
# MERCHANTABILITY, FITNESS FOR A PARTICULAR PURPOSE AND
# NONINFRINGEMENT. IN NO EVENT SHALL THE AUTHORS OR COPYRIGHT HOLDERS
# BE LIABLE FOR ANY CLAIM, DAMAGES OR OTHER LIABILITY, WHETHER IN AN
# ACTION OF CONTRACT, TORT OR OTHERWISE, ARISING FROM, OUT OF OR IN
# CONNECTION WITH THE SOFTWARE OR THE USE OR OTHER DEALINGS IN THE
# SOFTWARE.

import re
import sys, time, threading
import os, json, traceback
import shutil
import webbrowser
import csv
from decimal import Decimal as PyDecimal  # Qt 5.12 also exports Decimal
import base64
from functools import partial

from PyQt5.QtGui import *
from PyQt5.QtCore import *
from PyQt5.QtWidgets import *

from electroncash import keystore, get_config
from electroncash.address import Address, ScriptOutput
from electroncash.bitcoin import COIN, TYPE_ADDRESS, TYPE_SCRIPT
from electroncash import networks
from electroncash.plugins import run_hook
from electroncash.i18n import _
from electroncash.util import (format_time, format_satoshis, PrintError,
                               format_satoshis_plain, format_satoshis_plain_nofloat,
                               NotEnoughFunds, NotEnoughFundsSlp, ExcessiveFee,
                               UserCancelled, InvalidPassword, bh2u, bfh,
                               format_fee_satoshis, Weak, print_error,
                               get_new_wallet_name)
import electroncash.web as web
from electroncash import Transaction
from electroncash import util, bitcoin, commands
from electroncash import paymentrequest
from electroncash.wallet import Multisig_Wallet, sweep_preparations
try:
    from electroncash.plot import plot_history
except:
    plot_history = None
import electroncash.web as web

from .amountedit import AmountEdit, BTCAmountEdit, MyLineEdit, BTCkBEdit, BTCSatsByteEdit
from .qrcodewidget import QRCodeWidget, QRDialog
from .qrtextedit import ShowQRTextEdit, ScanQRTextEdit
from .transaction_dialog import show_transaction
from .fee_slider import FeeSlider

from .util import *

import electroncash.slp as slp
from electroncash import slp_validator_0x01
from .amountedit import SLPAmountEdit
from electroncash.util import format_satoshis_nofloat
from .slp_create_token_genesis_dialog import SlpCreateTokenGenesisDialog
from .bfp_download_file_dialog import BfpDownloadFileDialog
from .bfp_upload_file_dialog import BitcoinFilesUploadDialog

class StatusBarButton(QPushButton):
    def __init__(self, icon, tooltip, func):
        QPushButton.__init__(self, icon, '')
        self.setToolTip(tooltip)
        self.setFlat(True)
        self.setMaximumWidth(25)
        self.clicked.connect(self.onPress)
        self.func = func
        self.setIconSize(QSize(25,25))

    def onPress(self, checked=False):
        '''Drops the unwanted PyQt5 "checked" argument'''
        self.func()

    def keyPressEvent(self, e):
        if e.key() == Qt.Key_Return:
            self.func()

from electroncash.paymentrequest import PR_PAID


class ElectrumWindow(QMainWindow, MessageBoxMixin, PrintError):

    # Note: self.clean_up_connections automatically detects signals named XXX_signal and disconnects them on window close.
    payment_request_ok_signal = pyqtSignal()
    payment_request_error_signal = pyqtSignal()
    new_fx_quotes_signal = pyqtSignal()
    new_fx_history_signal = pyqtSignal()
    network_signal = pyqtSignal(str, object)
    alias_received_signal = pyqtSignal()
    computing_privkeys_signal = pyqtSignal()
    show_privkeys_signal = pyqtSignal()
    cashaddr_toggled_signal = pyqtSignal()
    slp_validity_signal = pyqtSignal(object, object)
    history_updated_signal = pyqtSignal()
    labels_updated_signal = pyqtSignal() # note this signal occurs when an explicit update_labels() call happens. Interested GUIs should also listen for history_updated_signal as well which also indicates labels may have changed.
    on_timer_signal = pyqtSignal()  # functions wanting to be executed from timer_actions should connect to this signal, preferably via Qt.DirectConnection

    status_icon_dict = dict()  # app-globel cache of "status_*" -> QIcon instances (for update_status() speedup)

    def __init__(self, gui_object, wallet):
        QMainWindow.__init__(self)

        self.gui_object = gui_object
        self.wallet = wallet
        self.config = config = gui_object.config

        self.network = gui_object.daemon.network
        self.fx = gui_object.daemon.fx
        self.invoices = wallet.invoices
        self.contacts = wallet.contacts
        self.tray = gui_object.tray
        self.app = gui_object.app
        self.cleaned_up = False
        self.is_max = False
        self.payment_request = None
        self.checking_accounts = False
        self.qr_window = None
        self.not_enough_funds = False
        self.not_enough_funds_slp = False
        self.op_return_toolong = False
        self.internalpluginsdialog = None
        self.externalpluginsdialog = None
        self.require_fee_update = False
        self.tl_windows = []
        self.tx_external_keypairs = {}
        self._tx_dialogs = Weak.Set()
        self.tx_update_mgr = TxUpdateMgr(self)  # manages network callbacks for 'new_transaction' and 'verified2', and collates GUI updates from said callbacks as a performance optimization

        self.create_status_bar()
        self.need_update = threading.Event()
        self.labels_need_update = threading.Event()

        self.decimal_point = config.get('decimal_point', 8)
        self.fee_unit = config.get('fee_unit', 0)
        self.num_zeros     = int(config.get('num_zeros',0))

        self.completions = QStringListModel()

        self.tabs = tabs = QTabWidget(self)



        self.send_tab = self.create_send_tab()
        self.receive_tab = self.create_receive_tab()
        self.addresses_tab = self.create_addresses_tab()
        self.utxo_tab = self.create_utxo_tab()
        self.console_tab = self.create_console_tab()
        self.contacts_tab = self.create_contacts_tab()
        self.slp_mgt_tab = self.create_slp_mgt_tab()
        self.converter_tab = self.create_converter_tab()
        self.slp_history_tab = self.create_slp_history_tab()
        tabs.addTab(self.create_history_tab(), QIcon(":icons/tab_history.png"), _('History'))
        tabs.addTab(self.send_tab, QIcon(":icons/tab_send.png"), _('Send'))
        tabs.addTab(self.receive_tab, QIcon(":icons/tab_receive.png"), _('Receive'))

        def add_optional_tab(tabs, tab, icon, description, name, default=False):
            tab.tab_icon = icon
            tab.tab_description = description
            tab.tab_pos = len(tabs)
            tab.tab_name = name
            if self.config.get('show_{}_tab'.format(name), default):
                tabs.addTab(tab, icon, description.replace("&", ""))

        add_optional_tab(tabs, self.addresses_tab, QIcon(":icons/tab_addresses.png"), _("&Addresses"), "addresses")
        add_optional_tab(tabs, self.utxo_tab, QIcon(":icons/tab_coins.png"), _("Co&ins"), "utxo")
        add_optional_tab(tabs, self.contacts_tab, QIcon(":icons/tab_contacts.png"), _("Con&tacts"), "contacts")
        add_optional_tab(tabs, self.slp_mgt_tab, QIcon(":icons/tab_slp_icon.png"), _("Tokens"), "tokens")
        add_optional_tab(tabs, self.converter_tab, QIcon(":icons/tab_converter.png"), _("Address Converter"), "converter", True)
        add_optional_tab(tabs, self.console_tab, QIcon(":icons/tab_console.png"), _("Con&sole"), "console")
        add_optional_tab(tabs, self.slp_history_tab, QIcon(":icons/tab_slp_icon.png"), _("SLP History"), "slp_history", True)


        tabs.setSizePolicy(QSizePolicy.Expanding, QSizePolicy.Expanding)
        self.setCentralWidget(tabs)

        if self.config.get("is_maximized"):
            self.showMaximized()

        self.setWindowIcon(QIcon(":icons/electron-cash.png"))
        self.init_menubar()

        wrtabs = Weak(tabs)
        QShortcut(QKeySequence("Ctrl+W"), self, self.close)
        QShortcut(QKeySequence("Ctrl+Q"), self, self.close)
        QShortcut(QKeySequence("Ctrl+R"), self, self.update_wallet)
        QShortcut(QKeySequence("Ctrl+PgUp"), self, lambda: wrtabs.setCurrentIndex((wrtabs.currentIndex() - 1)%wrtabs.count()))
        QShortcut(QKeySequence("Ctrl+PgDown"), self, lambda: wrtabs.setCurrentIndex((wrtabs.currentIndex() + 1)%wrtabs.count()))

        for i in range(wrtabs.count()):
            QShortcut(QKeySequence("Alt+" + str(i + 1)), self, lambda i=i: wrtabs.setCurrentIndex(i))

        self.cashaddr_toggled_signal.connect(self.update_cashaddr_icon)
        self.payment_request_ok_signal.connect(self.payment_request_ok)
        self.payment_request_error_signal.connect(self.payment_request_error)
        self.history_list.setFocus(True)
        self.slp_history_list.setFocus(True)

        # update fee slider in case we missed the callback
        self.fee_slider.update()
        self.load_wallet(wallet)

        if self.network:
            self.network_signal.connect(self.on_network_qt)
            interests = ['blockchain_updated', 'wallet_updated',
                         'new_transaction', 'status', 'banner', 'verified2',
                         'fee']
            # To avoid leaking references to "self" that prevent the
            # window from being GC-ed when closed, callbacks should be
            # methods of this class only, and specifically not be
            # partials, lambdas or methods of subobjects.  Hence...
            self.network.register_callback(self.on_network, interests)
            # set initial message
            self.console.showMessage(self.network.banner)
            self.network.register_callback(self.on_quotes, ['on_quotes'])
            self.network.register_callback(self.on_history, ['on_history'])
            self.new_fx_quotes_signal.connect(self.on_fx_quotes)
            self.new_fx_history_signal.connect(self.on_fx_history)

        gui_object.timer.timeout.connect(self.timer_actions)
        self.fetch_alias()

    def update_token_type_combo(self):
        self.token_type_combo.clear()
        self.token_type_combo.addItem(QIcon(':icons/tab_coins.png'), 'None', None)

        try:
            token_types = self.wallet.token_types
        except AttributeError:
            pass
        else:
            sorted_items = sorted(token_types.items(), key=lambda x:x[1]['name'])
            for token_id,i in sorted_items:
                self.token_type_combo.addItem(QIcon(':icons/tab_slp_icon.png'),i['name'], token_id)

    def on_history(self, event, *args):
        # NB: event should always be 'on_history'
        if not args or args[0] is self.wallet:
            self.new_fx_history_signal.emit()

    @rate_limited(3.0) # Rate limit to no more than once every 3 seconds
    def on_fx_history(self):
        if self.cleaned_up: return
        self.history_list.refresh_headers()
        self.history_list.update()
        self.address_list.update()
        self.history_updated_signal.emit() # inform things like address_dialog that there's a new history

    def on_quotes(self, b):
        self.new_fx_quotes_signal.emit()

    @rate_limited(3.0) # Rate limit to no more than once every 3 seconds
    def on_fx_quotes(self):
        if self.cleaned_up: return
        self.update_status()
        # Refresh edits with the new rate
        edit = self.fiat_send_e if self.fiat_send_e.is_last_edited else self.amount_e
        edit.textEdited.emit(edit.text())
        edit = self.fiat_receive_e if self.fiat_receive_e.is_last_edited else self.receive_amount_e
        edit.textEdited.emit(edit.text())
        # History tab needs updating if it used spot
        if self.fx.history_used_spot:
            self.history_list.update()
            self.history_updated_signal.emit() # inform things like address_dialog that there's a new history

    def toggle_tab(self, tab, forceStatus = 0):

        # forceStatus = 0 , do nothing
        # forceStatus = 1 , force Show
        # forceStatus = 2 , force hide
        if forceStatus==1:
            show=True
        elif forceStatus==2:
            show=False
        else:
            show = not self.config.get('show_{}_tab'.format(tab.tab_name), False)
        self.config.set_key('show_{}_tab'.format(tab.tab_name), show)
        item_text = (_("Hide") if show else _("Show")) + " " + tab.tab_description
        tab.menu_action.setText(item_text)
        if show:
            # Find out where to place the tab
            index = len(self.tabs)
            for i in range(len(self.tabs)):
                try:
                    if tab.tab_pos < self.tabs.widget(i).tab_pos:
                        index = i
                        break
                except AttributeError:
                    pass
            self.tabs.insertTab(index, tab, tab.tab_icon, tab.tab_description.replace("&", ""))
        else:
            i = self.tabs.indexOf(tab)
            self.tabs.removeTab(i)

    def push_top_level_window(self, window):
        '''Used for e.g. tx dialog box to ensure new dialogs are appropriately
        parented.  This used to be done by explicitly providing the parent
        window, but that isn't something hardware wallet prompts know.'''
        self.tl_windows.append(window)

    def pop_top_level_window(self, window):
        self.tl_windows.remove(window)

    def top_level_window(self):
        '''Do the right thing in the presence of tx dialog windows'''
        override = self.tl_windows[-1] if self.tl_windows else None
        return self.top_level_window_recurse(override)

    def diagnostic_name(self):
        return "%s/%s" % (PrintError.diagnostic_name(self), self.wallet.basename())

    def is_hidden(self):
        return self.isMinimized() or self.isHidden()

    def show_or_hide(self):
        if self.is_hidden():
            self.bring_to_top()
        else:
            self.hide()

    def bring_to_top(self):
        self.show()
        self.raise_()

    def on_error(self, exc_info):
        if not isinstance(exc_info[1], UserCancelled):
            try:
                traceback.print_exception(*exc_info)
            except OSError:
                # Issue #662, user got IO error.
                # We want them to still get the error displayed to them.
                pass
            self.show_error(str(exc_info[1]))

    def on_network(self, event, *args):
        #self.print_error("on_network:", event, *args)
        if event == 'wallet_updated':
            if args[0] is self.wallet:
                self.need_update.set()
        elif event == 'blockchain_updated':
            self.need_update.set()
        elif event == 'new_transaction':
            self.tx_update_mgr.notif_add(args)  # added only if this wallet's tx
        elif event == 'verified2':
            self.tx_update_mgr.verif_add(args)  # added only if this wallet's tx
        elif event in ['status', 'banner', 'fee']:
            # Handle in GUI thread
            self.network_signal.emit(event, args)
        else:
            self.print_error("unexpected network message:", event, args)

    def on_network_qt(self, event, args=None):
        if self.cleaned_up: return
        # Handle a network message in the GUI thread
        if event == 'status':
            self.update_status()
        elif event == 'banner':
            self.console.showMessage(args[0])
        elif event == 'fee':
            pass
        else:
            self.print_error("unexpected network_qt signal:", event, args)

    def fetch_alias(self):
        self.alias_info = None
        alias = self.config.get('alias')
        if alias:
            alias = str(alias)
            def f():
                self.alias_info = self.contacts.resolve_openalias(alias)
                self.alias_received_signal.emit()
            t = threading.Thread(target=f)
            t.setDaemon(True)
            t.start()

    def _close_wallet(self):
        if self.wallet:
            self.print_error('close_wallet', self.wallet.storage.path)
            self.wallet.thread = None

        run_hook('close_wallet', self.wallet)

    def load_wallet(self, wallet):
        wallet.thread = TaskThread(self, self.on_error)
        self.wallet.ui_emit_validity_updated = self.slp_validity_signal.emit
        self.update_recently_visited(wallet.storage.path)
        # address used to create a dummy transaction and estimate transaction fee
        self.history_list.update()
        self.address_list.update()
        self.utxo_list.update()
        self.need_update.set()
        # update menus
        self.seed_menu.setEnabled(self.wallet.has_seed())
        self.update_lock_icon()
        self.update_buttons_on_seed()
        self.update_console()
        self.clear_receive_tab()
        self.request_list.update()

        # Set up SLP proxy here -- needs to be done before wallet.enable_slp is called.
        slp_validator_0x01.setup_config(self.config)

        if self.config.get('enable_slp'):
            self.wallet.enable_slp()
            self.slp_history_list.update()
            self.token_list.update()
        else:
            self.wallet.disable_slp()
        self.update_token_type_combo()

        self.tabs.show()
        self.init_geometry()
        if self.config.get('hide_gui') and self.tray.isVisible():
            self.hide()
        else:
            self.show()
            if self._is_invalid_testnet_wallet():
                self.gui_object.daemon.stop_wallet(self.wallet.storage.path)
                self._rebuild_history_action.setEnabled(False)
                self._warn_if_invalid_testnet_wallet()
        self.watching_only_changed()
        self.history_updated_signal.emit() # inform things like address_dialog that there's a new history
        """ If using SLP for the first time, turn it on by default. """
        slp_in_config = self.config.get('enable_slp')
        if slp_in_config is None or slp_in_config == True:
            self.config.set_key('enable_opreturn', False)
            self.message_opreturn_e.setHidden(True)
            self.opreturn_rawhex_cb.setHidden(True)
            self.opreturn_label.setHidden(True)
            self.config.set_key('enable_slp', True)
            self.config.set_key('show_slp_history_tab',True)
            self.config.set_key('show_tokens_tab',True)
            self.toggle_cashaddr(2, True)
            self.update_receive_address_widget()
            self.toggle_tab(self.slp_mgt_tab, 1)
            self.toggle_tab(self.slp_history_tab, 1)
            Address.show_cashaddr(2)
        else:
            self.toggle_cashaddr(1, True)
            self.slp_amount_e.setAmount(0)
            self.slp_amount_e.setText("")
            self.token_type_combo.setCurrentIndex(0)
            self.toggle_tab(self.slp_mgt_tab, 2)
            self.toggle_tab(self.slp_history_tab, 2)
            Address.show_cashaddr(1)
        self.address_list.update()
        self.utxo_list.update()
        self.slp_mgt_tab.update()
        self.slp_history_tab.update()
        self.update_cashaddr_icon()
        self._warn_slp_prefers_slp_wallets_if_not_slp_wallet()
        run_hook('load_wallet', wallet, self)

    def init_geometry(self):
        winpos = self.wallet.storage.get("winpos-qt")
        try:
            screen = self.app.desktop().screenGeometry()
            assert screen.contains(QRect(*winpos))
            self.setGeometry(*winpos)
        except:
            self.print_error("using default geometry")
            self.setGeometry(100, 100, 840, 400)

    def watching_only_changed(self):
        title = '%s %s  -  %s' % (networks.net.TITLE,
                                  self.wallet.electrum_version,
                                  self.wallet.basename())
        extra = [self.wallet.storage.get('wallet_type', '?')]
        if self.wallet.is_watching_only():
            self.warn_if_watching_only()
            extra.append(_('watching only'))
        title += '  [%s]'% ', '.join(extra)
        self.setWindowTitle(title)
        self.password_menu.setEnabled(self.wallet.can_change_password())
        self.import_privkey_menu.setVisible(self.wallet.can_import_privkey())
        self.import_address_menu.setVisible(self.wallet.can_import_address())
        self.export_menu.setEnabled(self.wallet.can_export())

    def warn_if_watching_only(self):
        if self.wallet.is_watching_only():
            msg = ' '.join([
                _("This wallet is watching-only."),
                _("This means you will not be able to spend Bitcoin Cash with it."),
                _("Make sure you own the seed phrase or the private keys, before you request Bitcoin Cash to be sent to this wallet.")
            ])
            self.show_warning(msg, title=_('Information'))

    def _is_invalid_testnet_wallet(self):
        if not networks.net.TESTNET:
            return False
        is_old_bad = False
        xkey = ((hasattr(self.wallet, 'get_master_public_key') and self.wallet.get_master_public_key())
                or None)
        if xkey:
            from electroncash.bitcoin import deserialize_xpub, InvalidXKeyFormat
            try:
                xp = deserialize_xpub(xkey)
            except InvalidXKeyFormat:
                is_old_bad = True
        return is_old_bad

    def _warn_if_invalid_testnet_wallet(self):
        ''' This was added after the upgrade from the bad xpub testnet wallets
        to the good tpub testnet wallet format in version 3.3.6. See #1164.
        We warn users if they are using the bad wallet format and instruct
        them on how to upgrade their wallets.'''
        is_old_bad = self._is_invalid_testnet_wallet()
        if is_old_bad:
            msg = ' '.join([
                _("This testnet wallet has an invalid master key format."),
                _("(Old versions of Electron Cash before 3.3.6 produced invalid testnet wallets)."),
                '<br><br>',
                _("In order to use this wallet without errors with this version of EC, please <b>re-generate this wallet from seed</b>."),
                "<br><br><em><i>~SPV stopped~</i></em>"
            ])
            self.show_critical(msg, title=_('Invalid Master Key'), rich_text=True)
        return is_old_bad

    def _warn_slp_prefers_slp_wallets_if_not_slp_wallet(self):
        if self.wallet.storage.get('wallet_type', '') != 'bip39-slp':
            msg = '\n\n'.join([
                _("WARNING: This wallet is compatible with other wallets that may not be aware of SLP tokens.") + " "
                + _("If you use this wallet's seed phrase with another Bitcoin Cash wallet that is not aware of SLP, you may burn your SLP tokens."),
                _("Since version 3.4.3 all newly created Electron Cash SLP wallet files use the HD path m/44'/245' to reduce the risk of burning SLP tokens."),
                _('''If you're wondering "what do I have to do?":'''),
                _("The answer is nothing. You can continue to use this old wallet type.") + " "
                + _("However, we do recommend that if practical, you create a new wallet using the latest version of this software for all future use.")
            ])
            self.show_warning(msg, title=_("Non-SLP Wallet"))

    def open_wallet(self):
        try:
            wallet_folder = self.get_wallet_folder()
        except FileNotFoundError as e:
            self.show_error(str(e))
            return
        if not os.path.exists(wallet_folder):
            wallet_folder = None
        filename, __ = QFileDialog.getOpenFileName(self, "Select your wallet file", wallet_folder)
        if not filename:
            return
        self.gui_object.new_window(filename)


    def backup_wallet(self):
        path = self.wallet.storage.path
        wallet_folder = os.path.dirname(path)
        filename, __ = QFileDialog.getSaveFileName(self, _('Enter a filename for the copy of your wallet'), wallet_folder)
        if not filename:
            return

        new_path = os.path.join(wallet_folder, filename)
        if new_path != path:
            try:
                # Copy file contents
                shutil.copyfile(path, new_path)

                # Copy file attributes if possible
                # (not supported on targets like Flatpak documents)
                try:
                    shutil.copystat(path, new_path)
                except (IOError, os.error):
                    pass

                self.show_message(_("A copy of your wallet file was created in")+" '%s'" % str(new_path), title=_("Wallet backup created"))
            except (IOError, os.error) as reason:
                self.show_critical(_("Electron Cash was unable to copy your wallet file to the specified location.") + "\n" + str(reason), title=_("Unable to create backup"))

    def update_recently_visited(self, filename):
        recent = self.config.get('recently_open', [])
        try:
            sorted(recent)
        except:
            recent = []
        if filename in recent:
            recent.remove(filename)
        recent.insert(0, filename)
        recent2 = []
        for k in recent:
            if os.path.exists(k):
                recent2.append(k)
        recent = recent2[:5]
        self.config.set_key('recently_open', recent)
        self.recently_visited_menu.clear()
        gui_object = self.gui_object
        for i, k in enumerate(sorted(recent)):
            b = os.path.basename(k)
            def loader(k):
                return lambda: gui_object.new_window(k)
            self.recently_visited_menu.addAction(b, loader(k)).setShortcut(QKeySequence("Ctrl+%d"%(i+1)))
        self.recently_visited_menu.setEnabled(len(recent))

    def get_wallet_folder(self):
        return os.path.dirname(os.path.abspath(self.config.get_wallet_path()))

    def new_wallet(self):
        try:
            wallet_folder = self.get_wallet_folder()
        except FileNotFoundError as e:
            self.show_error(str(e))
            return
        filename = get_new_wallet_name(wallet_folder)
        full_path = os.path.join(wallet_folder, filename)
        self.gui_object.start_new_window(full_path, None)

    def init_menubar(self):
        menubar = QMenuBar()
        menubar.setObjectName(self.diagnostic_name() + ".QMenuBar")
        destroyed_print_error(menubar)

        file_menu = menubar.addMenu(_("&File"))
        self.recently_visited_menu = file_menu.addMenu(_("&Recently open"))
        file_menu.addAction(_("&Open"), self.open_wallet).setShortcut(QKeySequence.Open)
        file_menu.addAction(_("&New/Restore"), self.new_wallet).setShortcut(QKeySequence.New)
        file_menu.addAction(_("&Save Copy"), self.backup_wallet).setShortcut(QKeySequence.SaveAs)
        file_menu.addAction(_("Delete"), self.remove_wallet)
        file_menu.addSeparator()
        file_menu.addAction(_("&Quit"), self.close)

        wallet_menu = menubar.addMenu(_("&Wallet"))
        wallet_menu.addAction(_("&Information"), self.show_master_public_keys)
        wallet_menu.addSeparator()
        self.password_menu = wallet_menu.addAction(_("&Password"), self.change_password_dialog)
        self.seed_menu = wallet_menu.addAction(_("&Seed"), self.show_seed_dialog)
        self.private_keys_menu = wallet_menu.addMenu(_("&Private keys"))
        pk_sweep_action = self.private_keys_menu.addAction(_("&Sweep"), self.sweep_key_dialog)
        pk_sweep_action.setEnabled(False)  # alwqays disable for SLP for now.
        self.import_privkey_menu = self.private_keys_menu.addAction(_("&Import"), self.do_import_privkey)
        self.export_menu = self.private_keys_menu.addAction(_("&Export"), self.export_privkeys_dialog)
        self.import_address_menu = wallet_menu.addAction(_("Import addresses"), self.import_addresses)
        wallet_menu.addSeparator()
        self._rebuild_history_action = wallet_menu.addAction(_("&Rebuild history"), self.rebuild_history)
        wallet_menu.addSeparator()

        labels_menu = wallet_menu.addMenu(_("&Labels"))
        labels_menu.addAction(_("&Import"), self.do_import_labels)
        labels_menu.addAction(_("&Export"), self.do_export_labels)
        contacts_menu = wallet_menu.addMenu(_("Contacts"))
        contacts_menu.addAction(_("&New"), self.new_contact_dialog)
        contacts_menu.addAction(_("Import"), lambda: self.contact_list.import_contacts())
        contacts_menu.addAction(_("Export"), lambda: self.contact_list.export_contacts())
        invoices_menu = wallet_menu.addMenu(_("Invoices"))
        invoices_menu.addAction(_("Import"), lambda: self.invoice_list.import_invoices())
        hist_menu = wallet_menu.addMenu(_("&History"))
        hist_menu.addAction(_("Plot"), self.plot_history_dialog).setEnabled(plot_history is not None)
        hist_menu.addAction(_("Export"), self.export_history_dialog)

        wallet_menu.addSeparator()
        wallet_menu.addAction(_("Find"), self.toggle_search).setShortcut(QKeySequence("Ctrl+F"))

        def add_toggle_action(view_menu, tab):
            is_shown = self.tabs.indexOf(tab) > -1
            item_name = (_("Hide") if is_shown else _("Show")) + " " + tab.tab_description
            tab.menu_action = view_menu.addAction(item_name, lambda: self.toggle_tab(tab))

        view_menu = menubar.addMenu(_("&View"))
        add_toggle_action(view_menu, self.addresses_tab)
        add_toggle_action(view_menu, self.utxo_tab)
        add_toggle_action(view_menu, self.contacts_tab)
        add_toggle_action(view_menu, self.converter_tab)
        add_toggle_action(view_menu, self.slp_history_tab)
        add_toggle_action(view_menu, self.console_tab)
        add_toggle_action(view_menu, self.slp_mgt_tab)

        tools_menu = menubar.addMenu(_("&Tools"))

        # Settings / Preferences are all reserved keywords in OSX using this as work around
        tools_menu.addAction(_("Electron Cash preferences") if sys.platform == 'darwin' else _("Preferences"), self.settings_dialog)
        gui_object = self.gui_object
        weakSelf = Weak(self)
        tools_menu.addAction(_("&Network"), lambda: gui_object.show_network_dialog(weakSelf))
        tools_menu.addAction(_("Optional &Features"), self.internal_plugins_dialog)
        tools_menu.addAction(_("Installed &Plugins"), self.external_plugins_dialog)
        tools_menu.addSeparator()
        tools_menu.addAction(_("&Sign/verify message"), self.sign_verify_message)
        tools_menu.addAction(_("&Encrypt/decrypt message"), self.encrypt_message)
        tools_menu.addSeparator()
        tools_menu.addAction(_("Upload a file using BFP"), lambda: BitcoinFilesUploadDialog(self, None, True, "Upload a File Using BFP"))
        tools_menu.addAction(_("Download a file using BFP"), lambda: BfpDownloadFileDialog(self,))
        tools_menu.addSeparator()

        paytomany_menu = tools_menu.addAction(_("&Pay to many"), self.paytomany)

        raw_transaction_menu = tools_menu.addMenu(_("&Load transaction"))
        raw_transaction_menu.addAction(_("&From file"), self.do_process_from_file)
        raw_transaction_menu.addAction(_("&From text"), self.do_process_from_text)
        raw_transaction_menu.addAction(_("&From the blockchain"), self.do_process_from_txid)
        raw_transaction_menu.addAction(_("&From QR code"), self.read_tx_from_qrcode)
        self.raw_transaction_menu = raw_transaction_menu
        run_hook('init_menubar_tools', self, tools_menu)

        help_menu = menubar.addMenu(_("&Help"))
        help_menu.addAction(_("&About"), self.show_about)
        help_menu.addAction(_("&Check for updates..."), lambda: self.gui_object.show_update_checker(self))
        help_menu.addAction(_("&Official website"), lambda: webbrowser.open("https://electroncash.org"))
        help_menu.addSeparator()
        help_menu.addAction(_("Documentation"), lambda: webbrowser.open("http://electroncash.readthedocs.io/")).setShortcut(QKeySequence.HelpContents)
        help_menu.addAction(_("&Report Bug"), self.show_report_bug)
        help_menu.addSeparator()
        help_menu.addAction(_("&Donate to server"), self.donate_to_server)

        self.setMenuBar(menubar)

    def donate_to_server(self):
        d = self.network.get_donation_address()
        if d:
            host = self.network.get_parameters()[0]
            self.pay_to_URI('{}:{}?message=donation for {}'
                            .format(networks.net.CASHADDR_PREFIX, d, host))
        else:
            self.show_error(_('No donation address for this server'))

    def show_about(self):
        QMessageBox.about(self, "Electron Cash",
            _("Version")+" %s" % (self.wallet.electrum_version) + "\n\n" +
                _("Electron Cash's focus is speed, with low resource usage and simplifying Bitcoin Cash. You do not need to perform regular backups, because your wallet can be recovered from a secret phrase that you can memorize or write on paper. Startup times are instant because it operates in conjunction with high-performance servers that handle the most complicated parts of the Bitcoin Cash system."  + "\n\n" +
                _("Uses icons from the Icons8 icon pack (icons8.com).")))

    def show_report_bug(self):
        msg = ' '.join([
            _("Please report any bugs as issues on github:<br/>"),
            "<a href=https://github.com/simpleledger/Electron-Cash-SLP/issues>https://github.com/simpleledger/Electron-Cash-SLP/issues</a><br/><br/>",
            _("Before reporting a bug, upgrade to the most recent version of Electron Cash (latest release or git HEAD), and include the version number in your report."),
            _("Try to explain not only what the bug is, but how it occurs.")
         ])
        self.show_message(msg, title="Electron Cash - " + _("Reporting Bugs"), rich_text = True)

    def notify(self, message):
        if self.tray:
            try:
                # this requires Qt 5.9
                self.tray.showMessage("Electron Cash", message, QIcon(":icons/electron_dark_icon.png"), 20000)
            except TypeError:
                self.tray.showMessage("Electron Cash", message, QSystemTrayIcon.Information, 20000)



    # custom wrappers for getOpenFileName and getSaveFileName, that remember the path selected by the user
    def getOpenFileName(self, title, filter = ""):
        return __class__.static_getOpenFileName(title=title, filter=filter, config=self.config, parent=self)

    def getSaveFileName(self, title, filename, filter = ""):
        return __class__.static_getSaveFileName(title=title, filename=filename, filter=filter, config=self.config, parent=self)

    @staticmethod
    def static_getOpenFileName(*, title, parent=None, config=None, filter=""):
        if not config:
            config = get_config()
        userdir = os.path.expanduser('~')
        directory = config.get('io_dir', userdir) if config else userdir
        fileName, __ = QFileDialog.getOpenFileName(parent, title, directory, filter)
        if fileName and directory != os.path.dirname(fileName) and config:
            config.set_key('io_dir', os.path.dirname(fileName), True)
        return fileName

    @staticmethod
    def static_getSaveFileName(*, title, filename, parent=None, config=None, filter=""):
        if not config:
            config = get_config()
        userdir = os.path.expanduser('~')
        directory = config.get('io_dir', userdir) if config else userdir
        path = os.path.join( directory, filename )
        fileName, __ = QFileDialog.getSaveFileName(parent, title, path, filter)
        if fileName and directory != os.path.dirname(fileName) and config:
            config.set_key('io_dir', os.path.dirname(fileName), True)
        return fileName

    def timer_actions(self):

        # Note this runs in the GUI thread

        if self.need_update.is_set():
            self._update_wallet() # will clear flag when it runs. (also clears labels_need_update as well)

        if self.labels_need_update.is_set():
            self._update_labels() # will clear flag when it runs.

        # resolve aliases
        # FIXME this is a blocking network call that has a timeout of 5 sec
        self.payto_e.resolve()
        # update fee
        if self.require_fee_update:
            self.do_update_fee()
            self.require_fee_update = False

        # hook for other classes to be called here. For example the tx_update_mgr is called here (see TxUpdateMgr.do_check).
        self.on_timer_signal.emit()

    def format_amount(self, x, is_diff=False, whitespaces=False):
        return format_satoshis(x, self.num_zeros, self.decimal_point, is_diff=is_diff, whitespaces=whitespaces)

    def format_amount_and_units(self, amount, is_diff=False):
        text = self.format_amount(amount, is_diff=is_diff) + ' '+ self.base_unit()
        x = self.fx.format_amount_and_units(amount, is_diff=is_diff)
        if text and x:
            text += ' (%s)'%x
        return text

    def format_fee_rate(self, fee_rate):
        return format_fee_satoshis(fee_rate/1000, self.num_zeros) + ' sat/byte'

    def get_decimal_point(self):
        return self.decimal_point

    def base_unit(self):
        assert self.decimal_point in [2, 5, 8]
        if self.decimal_point == 2:
            return 'cash'
        if self.decimal_point == 5:
            return 'mBCH'
        if self.decimal_point == 8:
            return 'BCH'
        raise Exception('Unknown base unit')

    def connect_fields(self, window, btc_e, fiat_e, fee_e):

        def edit_changed(edit):
            if edit.follows:
                return
            edit.setStyleSheet(ColorScheme.DEFAULT.as_stylesheet())
            fiat_e.is_last_edited = (edit == fiat_e)
            amount = edit.get_amount()
            rate = self.fx.exchange_rate() if self.fx else None
            if rate is None or amount is None:
                if edit is fiat_e:
                    btc_e.setText("")
                    if fee_e:
                        fee_e.setText("")
                else:
                    fiat_e.setText("")
            else:
                if edit is fiat_e:
                    btc_e.follows = True
                    btc_e.setAmount(int(amount / PyDecimal(rate) * COIN))
                    btc_e.setStyleSheet(ColorScheme.BLUE.as_stylesheet())
                    btc_e.follows = False
                    if fee_e:
                        window.update_fee()
                else:
                    fiat_e.follows = True
                    fiat_e.setText(self.fx.ccy_amount_str(
                        amount * PyDecimal(rate) / COIN, False))
                    fiat_e.setStyleSheet(ColorScheme.BLUE.as_stylesheet())
                    fiat_e.follows = False

        btc_e.follows = False
        fiat_e.follows = False
        fiat_e.textChanged.connect(partial(edit_changed, fiat_e))
        btc_e.textChanged.connect(partial(edit_changed, btc_e))
        fiat_e.is_last_edited = False

    def update_status(self):
        if not self.wallet:
            return

        icon_dict = ElectrumWindow.status_icon_dict
        if not icon_dict:
            # cache the icons to save on CPU overhead per update_status call
            icon_dict.update({
                "status_disconnected" : QIcon(":icons/status_disconnected.png"),
                "status_waiting" : QIcon(":icons/status_waiting.png"),
                "status_lagging" : QIcon(":icons/status_lagging.png"),
                "status_lagging_fork" : QIcon(":icons/status_lagging_fork.png"),
                "status_connected" : QIcon(":icons/status_connected.png"),
                "status_connected_fork" : QIcon(":icons/status_connected_fork.png"),
                "status_connected_proxy" : QIcon(":icons/status_connected_proxy.png"),
                "status_connected_proxy_fork" : QIcon(":icons/status_connected_proxy_fork.png"),
            })

        if self.network is None or not self.network.is_running():
            text = _("Offline")
            icon = icon_dict["status_disconnected"]

        elif self.network.is_connected():
            server_height = self.network.get_server_height()
            server_lag = self.network.get_local_height() - server_height
            num_chains = len(self.network.get_blockchains())
            # Server height can be 0 after switching to a new server
            # until we get a headers subscription request response.
            # Display the synchronizing message in that case.
            if not self.wallet.up_to_date or server_height == 0:
                text = _("Synchronizing...")
                icon = icon_dict["status_waiting"]
            elif server_lag > 1:
                text = _("Server is lagging ({} blocks)").format(server_lag)
                icon = icon_dict["status_lagging"] if num_chains <= 1 else icon_dict["status_lagging_fork"]
            else:
                text = ""
                token_id = self.wallet.send_slpTokenId
                try:
                    d = self.wallet.token_types[token_id]
                except (AttributeError, KeyError):
                    pass
                else:
                    bal = format_satoshis_nofloat(self.wallet.get_slp_token_balance(token_id)[0],
                                                  decimal_point=d['decimals'],)
                    text += "%s Token Balance: %s; "%(d['name'], bal)
                c, u, x = self.wallet.get_balance()
                text +=  _("BCH Balance" ) + ": %s "%(self.format_amount_and_units(c))
                if u:
                    text +=  " [%s unconfirmed]"%(self.format_amount(u, True).strip())
                if x:
                    text +=  " [%s unmatured]"%(self.format_amount(x, True).strip())

                # append fiat balance and price
                if self.fx.is_enabled():
                    text += self.fx.get_fiat_status_text(c + u + x,
                        self.base_unit(), self.get_decimal_point()) or ''
                n_unverif = self.wallet.get_unverified_tx_pending_count()
                if n_unverif >= 10:
                    # if there are lots left to verify, display this informative text
                    text += " " + ( _("[%d unverified TXs]") % n_unverif )
                if not self.network.proxy:
                    icon = icon_dict["status_connected"] if num_chains <= 1 else icon_dict["status_connected_fork"]
                else:
                    icon = icon_dict["status_connected_proxy"] if num_chains <= 1 else icon_dict["status_connected_proxy_fork"]
        else:
            text = _("Not connected")
            icon = icon_dict["status_disconnected"]

        self.tray.setToolTip("%s (%s)" % (text, self.wallet.basename()))
        self.balance_label.setText(text)
        addr_format = self.config.get('addr_format', 1)
        self.setAddrFormatText(addr_format)
        self.status_button.setIcon( icon )

    def update_wallet(self):
        self.need_update.set() # will enqueue an _update_wallet() call in at most 0.5 seconds from now.

    def _update_wallet(self):
        ''' Called by self.timer_actions every 0.5 secs if need_update flag is set.
            Note that the flag is actually cleared by update_tabs.'''
        self.update_status()
        if self.wallet.up_to_date or not self.network or not self.network.is_connected():
            self.update_tabs()

    @rate_limited(1.0, classlevel=True, ts_after=True) # Limit tab updates to no more than 1 per second, app-wide. Multiple calls across instances will be collated into 1 deferred series of calls (1 call per extant instance)
    def update_tabs(self):
        if self.cleaned_up: return
        self.history_list.update()
        self.request_list.update()
        self.address_list.update()
        self.utxo_list.update()
        self.contact_list.update()
        self.invoice_list.update()
        self.update_completions()
        if self.config.get('enable_slp'):
            self.slp_history_list.update()
            self.token_list.update()
        self.history_updated_signal.emit() # inform things like address_dialog that there's a new history, also clears self.tx_update_mgr.verif_q
        self.need_update.clear() # clear flag
        if self.labels_need_update.is_set():
            # if flag was set, might as well declare the labels updated since they necessarily were due to a full update.
            self.labels_updated_signal.emit() # just in case client code was waiting for this signal to proceed.
            self.labels_need_update.clear() # clear flag

    def update_labels(self):
        self.labels_need_update.set() # will enqueue an _update_labels() call in at most 0.5 seconds from now

    @rate_limited(1.0)
    def _update_labels(self):
        ''' Called by self.timer_actions every 0.5 secs if labels_need_update flag is set. '''
        if self.cleaned_up: return
        self.history_list.update_labels()
        self.address_list.update_labels()
        self.utxo_list.update_labels()
        self.update_completions()
        self.labels_updated_signal.emit()
        self.labels_need_update.clear() # clear flag

    def create_history_tab(self):
        from .history_list import HistoryList
        self.history_list = l = HistoryList(self)
        l.searchable_list = l
        return l

    def create_slp_history_tab(self):
        from .slp_history_list import HistoryList
        self.slp_history_list = l = HistoryList(self)
        return self.create_list_tab(l)

    def show_address(self, addr):
        from . import address_dialog
        d = address_dialog.AddressDialog(self, addr)
        d.exec_()

    def show_transaction(self, tx, tx_desc = None):
        '''tx_desc is set only for txs created in the Send tab'''
        d = show_transaction(tx, self, tx_desc)
        self._tx_dialogs.add(d)

    def create_receive_tab(self):
        # A 4-column grid layout.  All the stretch is in the last column.
        # The exchange rate plugin adds a fiat widget in column 2
        self.receive_grid = grid = QGridLayout()
        grid.setSpacing(8)
        grid.setColumnStretch(3, 1)

        self.receive_address = None
        self.receive_address_e = ButtonsLineEdit()
        self.receive_address_e.addCopyButton(self.app)
        self.receive_address_e.setReadOnly(True)
        msg = _('Bitcoin Cash address where the payment should be received. Note that each payment request uses a different Bitcoin Cash address.')
        self.receive_address_label = HelpLabel(_('Receiving address'), msg)
        self.receive_address_e.textChanged.connect(self.update_receive_qr)
        self.cashaddr_toggled_signal.connect(self.update_receive_address_widget)
        grid.addWidget(self.receive_address_label, 0, 0)
        grid.addWidget(self.receive_address_e, 0, 1, 1, -1)

        self.receive_message_e = QLineEdit()
        grid.addWidget(QLabel(_('Description')), 1, 0)
        grid.addWidget(self.receive_message_e, 1, 1, 1, -1)
        self.receive_message_e.textChanged.connect(self.update_receive_qr)

        self.receive_amount_e = BTCAmountEdit(self.get_decimal_point)
        grid.addWidget(QLabel(_('Requested amount')), 2, 0)
        grid.addWidget(self.receive_amount_e, 2, 1)
        self.receive_amount_e.textChanged.connect(self.update_receive_qr)

        self.fiat_receive_e = AmountEdit(self.fx.get_currency if self.fx else '')
        if not self.fx or not self.fx.is_enabled():
            self.fiat_receive_e.setVisible(False)
        grid.addWidget(self.fiat_receive_e, 2, 2, Qt.AlignLeft)
        self.connect_fields(self, self.receive_amount_e, self.fiat_receive_e, None)

        self.expires_combo = QComboBox()
        self.expires_combo.addItems([i[0] for i in expiration_values])
        self.expires_combo.setCurrentIndex(3)
        self.expires_combo.setFixedWidth(self.receive_amount_e.width())
        msg = ' '.join([
            _('Expiration date of your request.'),
            _('This information is seen by the recipient if you send them a signed payment request.'),
            _('Expired requests have to be deleted manually from your list, in order to free the corresponding Bitcoin Cash addresses.'),
            _('The Bitcoin Cash address never expires and will always be part of this Electron Cash wallet.'),
        ])
        grid.addWidget(HelpLabel(_('Request expires'), msg), 3, 0)
        grid.addWidget(self.expires_combo, 3, 1)
        self.expires_label = QLineEdit('')
        self.expires_label.setReadOnly(1)
        self.expires_label.hide()
        grid.addWidget(self.expires_label, 3, 1)

        self.save_request_button = QPushButton(_('Save'))
        self.save_request_button.clicked.connect(self.save_payment_request)

        self.new_request_button = QPushButton(_('New'))
        self.new_request_button.clicked.connect(self.new_payment_request)

        weakSelf = Weak.ref(self)
        class MyQRCodeWidget(QRCodeWidget):
            def mouseReleaseEvent(self, e):
                ''' to make the QRWidget clickable '''
                weakSelf() and weakSelf().show_qr_window()

        self.receive_qr = MyQRCodeWidget(fixedSize=200)
        self.receive_qr.setCursor(QCursor(Qt.PointingHandCursor))

        self.receive_buttons = buttons = QHBoxLayout()
        buttons.addStretch(1)
        buttons.addWidget(self.save_request_button)
        buttons.addWidget(self.new_request_button)
        grid.addLayout(buttons, 4, 1, 1, 2)

        self.receive_requests_label = QLabel(_('Requests'))

        from .request_list import RequestList
        self.request_list = RequestList(self)
        self.request_list.chkVisible()

        # layout
        vbox_g = QVBoxLayout()
        vbox_g.addLayout(grid)
        vbox_g.addStretch()

        hbox = QHBoxLayout()
        hbox.addLayout(vbox_g)
        hbox.addWidget(self.receive_qr)

        w = QWidget()
        w.searchable_list = self.request_list
        vbox = QVBoxLayout(w)
        vbox.addLayout(hbox)
        vbox.addStretch(1)
        vbox.addWidget(self.receive_requests_label)
        vbox.addWidget(self.request_list)
        vbox.setStretchFactor(self.request_list, 1000)

        return w


    def delete_payment_request(self, addr):
        self.wallet.remove_payment_request(addr, self.config)
        self.request_list.update()
        self.clear_receive_tab()

    def get_request_URI(self, addr):
        req = self.wallet.receive_requests[addr]
        message = self.wallet.labels.get(addr.to_storage_string(), '')
        amount = req['amount']
        URI = web.create_URI(addr, amount, message)
        if req.get('time'):
            URI += "&time=%d"%req.get('time')
        if req.get('exp'):
            URI += "&exp=%d"%req.get('exp')
        if req.get('name') and req.get('sig'):
            sig = bfh(req.get('sig'))
            sig = bitcoin.base_encode(sig, base=58)
            URI += "&name=" + req['name'] + "&sig="+sig
        return str(URI)


    def sign_payment_request(self, addr):
        alias = self.config.get('alias')
        alias_privkey = None
        if alias and self.alias_info:
            alias_addr, alias_name, validated = self.alias_info
            if alias_addr:
                if self.wallet.is_mine(alias_addr):
                    msg = _('This payment request will be signed.') + '\n' + _('Please enter your password')
                    password = self.password_dialog(msg)
                    if password:
                        try:
                            self.wallet.sign_payment_request(addr, alias, alias_addr, password)
                        except Exception as e:
                            self.show_error(str(e))
                            return
                    else:
                        return
                else:
                    return

    def save_payment_request(self):
        if not self.receive_address:
            self.show_error(_('No receiving address'))
        amount = self.receive_amount_e.get_amount()
        message = self.receive_message_e.text()
        if not message and not amount:
            self.show_error(_('No message or amount'))
            return False
        i = self.expires_combo.currentIndex()
        expiration = list(map(lambda x: x[1], expiration_values))[i]
        req = self.wallet.make_payment_request(self.receive_address, amount,
                                               message, expiration)
        self.wallet.add_payment_request(req, self.config)
        self.sign_payment_request(self.receive_address)
        self.request_list.update()
        self.address_list.update()
        self.save_request_button.setEnabled(False)

    def view_and_paste(self, title, msg, data):
        dialog = WindowModalDialog(self.top_level_window(), title)
        vbox = QVBoxLayout()
        label = QLabel(msg)
        label.setWordWrap(True)
        vbox.addWidget(label)
        pr_e = ShowQRTextEdit(text=data)
        vbox.addWidget(pr_e)
        vbox.addLayout(Buttons(CopyCloseButton(pr_e.text, self.app, dialog)))
        dialog.setLayout(vbox)
        dialog.exec_()

    def export_payment_request(self, addr):
        r = self.wallet.receive_requests[addr]
        pr = paymentrequest.serialize_request(r).SerializeToString()
        name = r['id'] + '.bip70'
        fileName = self.getSaveFileName(_("Select where to save your payment request"), name, "*.bip70")
        if fileName:
            with open(fileName, "wb+") as f:
                f.write(util.to_bytes(pr))
            self.show_message(_("Request saved successfully"))
            self.saved = True

    def new_payment_request(self):
        addr = self.wallet.get_unused_address()
        if addr is None:
            if not self.wallet.is_deterministic():
                msg = [
                    _('No more addresses in your wallet.'),
                    _('You are using a non-deterministic wallet, which cannot create new addresses.'),
                    _('If you want to create new addresses, use a deterministic wallet instead.')
                   ]
                self.show_message(' '.join(msg))
                return
            if not self.question(_("Warning: The next address will not be recovered automatically if you restore your wallet from seed; you may need to add it manually.\n\nThis occurs because you have too many unused addresses in your wallet. To avoid this situation, use the existing addresses first.\n\nCreate anyway?")):
                return
            addr = self.wallet.create_new_address(False)
        self.set_receive_address(addr)
        self.expires_label.hide()
        self.expires_combo.show()
        self.new_request_button.setEnabled(False)
        self.receive_message_e.setFocus(1)

    def set_receive_address(self, addr):
        self.receive_address = addr
        self.receive_message_e.setText('')
        self.receive_amount_e.setAmount(None)
        self.update_receive_address_widget()

    def update_receive_address_widget(self):
        text = ''
        if self.receive_address:
            text = self.receive_address.to_full_ui_string()
        self.receive_address_e.setText(text)

    def clear_receive_tab(self):
        self.expires_label.hide()
        self.expires_combo.show()
        self.set_receive_address(self.wallet.get_receiving_address())

    def show_qr_window(self):
        from . import qrwindow
        if not self.qr_window:
            self.qr_window = qrwindow.QR_Window()
            self.qr_window.setAttribute(Qt.WA_DeleteOnClose, True)
            weakSelf = Weak.ref(self)
            def destroyed_clean(x):
                if weakSelf():
                    weakSelf().qr_window = None
                    weakSelf().print_error("QR Window destroyed.")
            self.qr_window.destroyed.connect(destroyed_clean)
        self.update_receive_qr()
        if self.qr_window.isMinimized():
            self.qr_window.showNormal()
        else:
            self.qr_window.show()
        self.qr_window.raise_()
        self.qr_window.activateWindow()

    def show_send_tab(self):
        self.tabs.setCurrentIndex(self.tabs.indexOf(self.send_tab))

    def show_receive_tab(self):
        self.tabs.setCurrentIndex(self.tabs.indexOf(self.receive_tab))

    def receive_at(self, addr):
        self.receive_address = addr
        self.show_receive_tab()
        self.new_request_button.setEnabled(True)
        self.update_receive_address_widget()

    def update_receive_qr(self):
        amount = self.receive_amount_e.get_amount()
        message = self.receive_message_e.text()
        self.save_request_button.setEnabled((amount is not None) or (message != ""))
        uri = web.create_URI(self.receive_address, amount, message)
        self.receive_qr.setData(uri)
        if self.qr_window:
            self.qr_window.set_content(self, self.receive_address_e.text(), amount,
                                       message, uri)


    def on_slptok(self):
        token_id = self.token_type_combo.currentData()
        self.wallet.send_slpTokenId = token_id
        self.payto_e.check_text()
        if token_id is None:
            self.amount_e.setAmount(0)
            self.amount_e.setText("")
            self.max_button.setEnabled(True)
            self.amount_e.setFrozen(False)

            self.slp_amount_e.setHidden(True)
            self.slp_max_button.setHidden(True)
            self.slp_amount_label.setHidden(True)
        else:
            self.max_button.setEnabled(False)
            self.is_max = False
            self.amount_e.setAmount(546)
            self.amount_e.setFrozen(True)

            self.slp_amount_e.setHidden(False)
            self.slp_max_button.setHidden(False)
            self.slp_amount_label.setHidden(False)
            tok = self.wallet.token_types[self.wallet.send_slpTokenId]
            self.slp_amount_e.set_token(tok['name'],tok['decimals'])
            self.slp_amount_changed()
        self.update_status()

    def create_send_tab(self):
        # A 4-column grid layout.  All the stretch is in the last column.
        # The exchange rate plugin adds a fiat widget in column 2
        self.send_grid = grid = QGridLayout()
        grid.setSpacing(8)
        grid.setColumnStretch(3, 1)

        from .paytoedit import PayToEdit
        self.amount_e = BTCAmountEdit(self.get_decimal_point)

        self.slp_amount_e = SLPAmountEdit('tokens', 0)

        self.token_type_combo = QComboBox()
        self.token_type_combo.setFixedWidth(200)
        self.token_type_combo.currentIndexChanged.connect(self.on_slptok)
        self.payto_e = PayToEdit(self)
        self.payto_e.parent=self

        msg = _('Recipient of the funds.') + '\n\n'\
              + _('You may enter a Bitcoin Cash address, a label from your list of contacts (a list of completions will be proposed), or an alias (email-like address that forwards to a Bitcoin Cash address)')
        payto_label = HelpLabel(_('Pay to'), msg)
        grid.addWidget(payto_label, 1, 0)
        grid.addWidget(self.payto_e, 1, 1, 1, -1)

        completer = QCompleter()
        completer.setCaseSensitivity(False)
        self.payto_e.setCompleter(completer)
        completer.setModel(self.completions)

        msg = _('Description of the transaction (not mandatory).') + '\n\n'\
              + _('The description is not sent to the recipient of the funds. It is stored in your wallet file, and displayed in the \'History\' tab.')
        description_label = HelpLabel(_('Description'), msg)
        grid.addWidget(description_label, 2, 0)
        self.message_e = MyLineEdit()
        grid.addWidget(self.message_e, 2, 1, 1, -1)

        msg_opreturn = ( _('OP_RETURN data (optional).') + '\n\n'
                        + _('Posts a PERMANENT note to the BCH blockchain as part of this transaction.')
                        + '\n\n' + _('If you specify OP_RETURN text, you may leave the \'Pay to\' field blank.') )
        self.opreturn_label = HelpLabel(_('OP_RETURN'), msg_opreturn)
        grid.addWidget(self.opreturn_label,  3, 0)
        self.message_opreturn_e = MyLineEdit()
        hbox = QHBoxLayout()
        hbox.addWidget(self.message_opreturn_e)
        self.opreturn_rawhex_cb = QCheckBox(_('Raw hex script'))
        self.opreturn_rawhex_cb.setToolTip(_('If unchecked, the textbox contents are UTF8-encoded into a single-push script: <tt>OP_RETURN PUSH &lt;text&gt;</tt>. If checked, the text contents will be interpreted as a raw hexadecimal script to be appended after the OP_RETURN opcode: <tt>OP_RETURN &lt;script&gt;</tt>.'))
        hbox.addWidget(self.opreturn_rawhex_cb)
        grid.addLayout(hbox,  3 , 1, 1, -1)

        if not self.config.get('enable_opreturn'):
            self.message_opreturn_e.setText("")
            self.message_opreturn_e.setHidden(True)
            self.opreturn_rawhex_cb.setHidden(True)
            self.opreturn_label.setHidden(True)



        self.from_label = QLabel(_('From'))
        grid.addWidget(self.from_label, 4, 0)
        self.from_list = MyTreeWidget(self, self.from_list_menu, ['',''])
        self.from_list.setHeaderHidden(True)
        self.from_list.setMaximumHeight(80)
        grid.addWidget(self.from_list, 4, 1, 1, -1)
        self.set_pay_from([])

        msg = _('Amount to be sent.') + '\n\n' \
              + _('The amount will be displayed in red if you do not have enough funds in your wallet.') + ' ' \
              + _('Note that if you have frozen some of your addresses, the available funds will be lower than your total balance.') + '\n\n' \
              + _('Keyboard shortcut: type "!" to send all your coins.')
        amount_label = HelpLabel(_('Amount'), msg)
        grid.addWidget(amount_label, 5, 0)
        grid.addWidget(self.amount_e, 5, 1)




        self.fiat_send_e = AmountEdit(self.fx.get_currency if self.fx else '')
        if not self.fx or not self.fx.is_enabled():
            self.fiat_send_e.setVisible(False)
        grid.addWidget(self.fiat_send_e, 5, 2)
        self.amount_e.frozen.connect(
            lambda: self.fiat_send_e.setFrozen(self.amount_e.isReadOnly()))

        self.max_button = EnterButton(_("Max"), self.spend_max)
        self.max_button.setFixedWidth(140)
        grid.addWidget(self.max_button, 5, 3)
        hbox = QHBoxLayout()
        hbox.addStretch(1)
        grid.addLayout(hbox, 5, 4)

        msg = _('Bitcoin Cash transactions are in general not free. A transaction fee is paid by the sender of the funds.') + '\n\n'\
              + _('The amount of fee can be decided freely by the sender. However, transactions with low fees take more time to be processed.') + '\n\n'\
              + _('A suggested fee is automatically added to this field. You may override it. The suggested fee increases with the size of the transaction.')
        self.fee_e_label = HelpLabel(_('Fee'), msg)

        def fee_cb(dyn, pos, fee_rate):
            if dyn:
                self.config.set_key('fee_level', pos, False)
            else:
                self.config.set_key('fee_per_kb', fee_rate, False)
            self.spend_max() if self.is_max else self.update_fee()

        self.fee_slider = FeeSlider(self, self.config, fee_cb)
        self.fee_slider.setFixedWidth(140)

        self.fee_custom_lbl = HelpLabel(self.get_custom_fee_text(),
                                        _('This is the fee rate that will be used for this transaction.')
                                        + "\n\n" + _('It is calculated from the Custom Fee Rate in preferences, but can be overridden from the manual fee edit on this form (if enabled).')
                                        + "\n\n" + _('Generally, a fee of 1.0 sats/B is a good minimal rate to ensure your transaction will make it into the next block.'))
        self.fee_custom_lbl.setFixedWidth(140)

        self.fee_slider_mogrifier()

        self.fee_e = BTCAmountEdit(self.get_decimal_point)
        if not self.config.get('show_fee', False):
            self.fee_e.setVisible(False)
        self.fee_e.textEdited.connect(self.update_fee)
        # This is so that when the user blanks the fee and moves on,
        # we go back to auto-calculate mode and put a fee back.
        self.fee_e.editingFinished.connect(self.update_fee)
        self.connect_fields(self, self.amount_e, self.fiat_send_e, self.fee_e)


        msg = _('Amount to be sent.') + '\n\n' \
              + _('The amount will be displayed in red if you do not have enough funds in your wallet.') + ' ' \
              + _('Note that if you have frozen some of your addresses, the available funds will be lower than your total balance.') + '\n\n' \
              + _('Keyboard shortcut: type "!" to send all your coins.')
        self.slp_amount_label = HelpLabel(_('Token amount'), msg)
        grid.addWidget(self.slp_amount_label, 6, 0)
        grid.addWidget(self.slp_amount_e, 6, 1)

        self.slp_max_button = EnterButton(_("Max"), self.slp_spend_max)
        self.slp_max_button.setFixedWidth(140)
        grid.addWidget(self.slp_max_button, 6, 3)

        msg = _('Token Amount to be sent.') + '\n\n' \
              + _("To enable make sure 'Address Mode' is set to SLP.") + '\n\n' \
              + _('The amount will be displayed in red if you do not have enough funds in your wallet.') + ' ' \
              + _('Note that if you have frozen some of your addresses, the available funds will be lower than your total balance.') + '\n\n' \
              + _('Keyboard shortcut: type "!" to send all your coins.')
        self.slp_token_type_label = HelpLabel(_('Token Type'), msg)
        grid.addWidget(self.slp_token_type_label, 7, 0)
        grid.addWidget(self.token_type_combo, 7, 1)


        if self.config.get('enable_slp') == False:
            self.slp_amount_label.setHidden(True)
            self.slp_token_type_label.setHidden(True)
            self.token_type_combo.setHidden(True)
            self.slp_amount_e.setAmount(0)
            self.slp_amount_e.setText("")
            self.slp_amount_e.setHidden(True)
            self.slp_max_button.setHidden(True)

        grid.addWidget(self.fee_e_label, 8, 0)
        grid.addWidget(self.fee_slider, 8, 1)
        grid.addWidget(self.fee_custom_lbl, 8, 1)
        grid.addWidget(self.fee_e, 8, 2)

        self.preview_button = EnterButton(_("Preview"), self.do_preview)
        self.preview_button.setToolTip(_('Display the details of your transactions before signing it.'))
        self.send_button = EnterButton(_("Send"), self.do_send)
        self.clear_button = EnterButton(_("Clear"), self.do_clear)
        buttons = QHBoxLayout()
        buttons.addStretch(1)
        buttons.addWidget(self.clear_button)
        buttons.addWidget(self.preview_button)
        buttons.addWidget(self.send_button)
        grid.addLayout(buttons, 9, 1, 1, 3)

        self.amount_e.shortcut.connect(self.spend_max)
        self.payto_e.textChanged.connect(self.update_fee)
        self.amount_e.textEdited.connect(self.update_fee)
        self.slp_amount_e.textEdited.connect(self.update_fee)
        self.message_opreturn_e.textEdited.connect(self.update_fee)
        self.message_opreturn_e.textChanged.connect(self.update_fee)
        self.message_opreturn_e.editingFinished.connect(self.update_fee)
        self.opreturn_rawhex_cb.stateChanged.connect(self.update_fee)

        def reset_max(t):
            self.is_max = False
            self.max_button.setEnabled(not bool(t))
        self.amount_e.textEdited.connect(reset_max)
        self.fiat_send_e.textEdited.connect(reset_max)

        def entry_changed():
            text = ""
            if self.not_enough_funds:
                amt_color, fee_color = ColorScheme.RED, ColorScheme.RED
                text = _( "Not enough funds" )
                c, u, x = self.wallet.get_frozen_balance()
                if c+u+x:
                    text += ' (' + self.format_amount(c+u+x).strip() + ' ' + self.base_unit() + ' ' +_("are frozen") + ')'

            elif self.fee_e.isModified():
                amt_color, fee_color = ColorScheme.DEFAULT, ColorScheme.DEFAULT
            elif self.amount_e.isModified():
                amt_color, fee_color = ColorScheme.DEFAULT, ColorScheme.BLUE
            else:
                amt_color, fee_color = ColorScheme.BLUE, ColorScheme.BLUE
            opret_color = ColorScheme.DEFAULT
            if self.op_return_toolong:
                opret_color = ColorScheme.RED
                text = _("OP_RETURN message too large, needs to be under 220 bytes") + (", " if text else "") + text

            self.statusBar().showMessage(text)
            self.amount_e.setStyleSheet(amt_color.as_stylesheet())
            self.fee_e.setStyleSheet(fee_color.as_stylesheet())
            self.message_opreturn_e.setStyleSheet(opret_color.as_stylesheet())

        self.amount_e.textChanged.connect(entry_changed)
        self.fee_e.textChanged.connect(entry_changed)
        self.message_opreturn_e.textChanged.connect(entry_changed)
        self.message_opreturn_e.textEdited.connect(entry_changed)
        self.message_opreturn_e.editingFinished.connect(entry_changed)
        self.opreturn_rawhex_cb.stateChanged.connect(entry_changed)

        self.slp_amount_e.textChanged.connect(self.slp_amount_changed)

        self.invoices_label = QLabel(_('Invoices'))
        from .invoice_list import InvoiceList
        self.invoice_list = InvoiceList(self)
        self.invoice_list.chkVisible()

        vbox0 = QVBoxLayout()
        vbox0.addLayout(grid)
        hbox = QHBoxLayout()
        hbox.addLayout(vbox0)
        w = QWidget()
        vbox = QVBoxLayout(w)
        vbox.addLayout(hbox)
        vbox.addStretch(1)
        vbox.addWidget(self.invoices_label)
        vbox.addWidget(self.invoice_list)
        vbox.setStretchFactor(self.invoice_list, 1000)
        w.searchable_list = self.invoice_list
        run_hook('create_send_tab', grid)
        return w

    def slp_amount_changed(self):
        not_enough_funds_slp = False
        if self.wallet.send_slpTokenId is not None:
            try:
                total_token_out = self.slp_amount_e.get_amount()
                if total_token_out is not None and total_token_out > self.wallet.get_slp_token_balance(self.wallet.send_slpTokenId)[0]:
                    not_enough_funds_slp = True
            except ValueError:
                pass

        text = ""
        if not_enough_funds_slp: #self.not_enough_funds_slp:
            amt_color, fee_color = ColorScheme.RED, ColorScheme.RED
            text = _( "Not enough funds for selected token")
        elif self.slp_amount_e.isModified():
            amt_color, fee_color = ColorScheme.DEFAULT, ColorScheme.BLUE
        else:
            amt_color, fee_color = ColorScheme.BLUE, ColorScheme.BLUE
        opret_color = ColorScheme.DEFAULT

        try:
            if self.slp_amount_e.get_amount() > (2 ** 64) - 1:
                amt_color, fee_color = ColorScheme.RED, ColorScheme.RED
                maxqty = format_satoshis_plain_nofloat((2 ** 64) - 1, self.wallet.token_types.get(self.wallet.send_slpTokenId)['decimals'])
                text = _("Token output quantity is too large. Maximum %s.")%(maxqty,)
        except TypeError:
            pass

        self.statusBar().showMessage(text)
        self.slp_amount_e.setStyleSheet(amt_color.as_stylesheet())

    def spend_max(self):
        self.is_max = True
        self.do_update_fee()

    def slp_spend_max(self):
        self.slp_amount_e.setAmount(self.wallet.get_slp_token_balance(self.wallet.send_slpTokenId)[0])

    def update_fee(self):
        self.require_fee_update = True

    def get_payto_or_dummy(self):
        r = self.payto_e.get_recipient()
        if r:
            return r
        return (TYPE_ADDRESS, self.wallet.dummy_address())

    def get_custom_fee_text(self, fee_rate = None):
        if not self.config.has_custom_fee_rate():
            return ""
        else:
            if fee_rate is None: fee_rate = self.config.custom_fee_rate() / 1000.0
            return str(round(fee_rate*100)/100) + " sats/B"

    @staticmethod
    def output_for_opreturn_stringdata(op_return):
        if not isinstance(op_return, str):
            raise OPReturnError('OP_RETURN parameter needs to be of type str!')
        pushes = op_return.split('<push>')
        script = "OP_RETURN"
        for data in pushes:
            if data.startswith("<hex>"):
                data = data.replace("<hex>", "")
            elif data.startswith("<empty>"):
                pass
            else:
                data = data.encode('utf-8').hex()
            script = script + " " + data
        scriptBuffer = ScriptOutput.from_string(script)
        if len(scriptBuffer.script) > 223:
            raise OPReturnTooLarge(_("OP_RETURN message too large, needs to be under 220 bytes"))
        amount = 0
        return (TYPE_SCRIPT, scriptBuffer, amount)

    @staticmethod
    def output_for_opreturn_rawhex(op_return):
        if not isinstance(op_return, str):
            raise OPReturnError('OP_RETURN parameter needs to be of type str!')
        if op_return == 'empty':
            op_return = ''
        try:
            op_return_script = b'\x6a' + bytes.fromhex(op_return.strip())
        except ValueError:
            raise OPReturnError(_('OP_RETURN script expected to be hexadecimal bytes'))
        if len(op_return_script) > 223:
            raise OPReturnTooLarge(_("OP_RETURN script too large, needs to be under 223 bytes"))
        amount = 0
        return (TYPE_SCRIPT, ScriptOutput(op_return_script), amount)

    def do_update_fee(self):
        '''Recalculate the fee.  If the fee was manually input, retain it, but
        still build the TX to see if there are enough funds.
        '''
        freeze_fee = (self.fee_e.isModified()
                      and (self.fee_e.text() or self.fee_e.hasFocus()))
        amount = '!' if self.is_max else self.amount_e.get_amount()
        fee_rate = None
        if amount is None:
            if not freeze_fee:
                self.fee_e.setAmount(None)
            self.not_enough_funds = False
            self.statusBar().showMessage('')
        else:
            fee = self.fee_e.get_amount() if freeze_fee else None
            outputs = self.payto_e.get_outputs(self.is_max)
            if not outputs:
                _type, addr = self.get_payto_or_dummy()
                outputs = [(_type, addr, amount)]
            try:
                opreturn_message = self.message_opreturn_e.text() if self.config.get('enable_opreturn') else None
                if self.wallet.send_slpTokenId is None and (opreturn_message != '' and opreturn_message is not None):
                    if self.opreturn_rawhex_cb.isChecked():
                        outputs.insert(0, self.output_for_opreturn_rawhex(opreturn_message))
                    else:
                        outputs.insert(0, self.output_for_opreturn_stringdata(opreturn_message))
                elif self.wallet.send_slpTokenId is None:
                    pass
                elif self.config.get('enable_slp'):
                    amt = self.slp_amount_e.get_amount()
                    if self.slp_amount_e.text() == '!':
                        self.slp_amount_e.setAmount(self.wallet.get_slp_token_balance(self.wallet.send_slpTokenId)[0])
                    token_outputs = [ amt ]
                    token_change = self.wallet.get_slp_token_balance(self.wallet.send_slpTokenId)[0] - amt
                    if token_change > 0:
                        token_outputs.append(token_change)
                        _type, addr = self.get_payto_or_dummy()
                        outputs.append((_type, addr, 546))
                    slp_op_return_msg = slp.buildSendOpReturnOutput_V1(self.wallet.send_slpTokenId, token_outputs)
                    outputs.insert(0, slp_op_return_msg)
                tx = self.wallet.make_unsigned_transaction(self.get_coins(isInvoice = False), outputs, self.config, fee)
                self.not_enough_funds = False
                self.not_enough_funds_slp = False
                self.op_return_toolong = False
            except NotEnoughFunds:
                self.not_enough_funds = True
                if not freeze_fee:
                    self.fee_e.setAmount(None)
                return
            except NotEnoughFundsSlp:
                self.not_enough_funds_slp = True
                return
            except OPReturnTooLarge:
                self.op_return_toolong = True
                return
            except OPReturnError as e:
                self.statusBar().showMessage(str(e))
                return
            except BaseException:
                return

            if not freeze_fee:
                fee = None if self.not_enough_funds else tx.get_fee()
                self.fee_e.setAmount(fee)

            if self.is_max:
                amount = tx.output_value()
                self.amount_e.setAmount(amount)
            if fee is not None:
                fee_rate = fee / tx.estimated_size()
        self.fee_slider_mogrifier(self.get_custom_fee_text(fee_rate))

    def fee_slider_mogrifier(self, text = None):
        fee_slider_hidden = self.config.has_custom_fee_rate()
        self.fee_slider.setHidden(fee_slider_hidden)
        self.fee_custom_lbl.setHidden(not fee_slider_hidden)
        if text is not None: self.fee_custom_lbl.setText(text)

    def from_list_delete(self, item):
        i = self.from_list.indexOfTopLevelItem(item)
        self.pay_from.pop(i)
        self.redraw_from_list()
        self.update_fee()

    def from_list_menu(self, position):
        item = self.from_list.itemAt(position)
        menu = QMenu()
        menu.addAction(_("Remove"), lambda: self.from_list_delete(item))
        menu.exec_(self.from_list.viewport().mapToGlobal(position))

    def set_pay_from(self, coins):
        self.pay_from = list(coins)
        self.redraw_from_list()

    def redraw_from_list(self):
        self.from_list.clear()
        self.from_label.setHidden(len(self.pay_from) == 0)
        self.from_list.setHidden(len(self.pay_from) == 0)

        def format(x):
            h = x['prevout_hash']
            return '{}...{}:{:d}\t{}'.format(h[0:10], h[-10:],
                                             x['prevout_n'], x['address'])

        for item in self.pay_from:
            self.from_list.addTopLevelItem(QTreeWidgetItem( [format(item), self.format_amount(item['value']) ]))

    def get_contact_payto(self, key):
        _type, label = self.contacts.get(key)
        return label + '  <' + key + '>' if _type == 'address' else key

    def update_completions(self):
        l = [self.get_contact_payto(key) for key in self.contacts.keys()]
        self.completions.setStringList(l)

    def protected(func):
        '''Password request wrapper.  The password is passed to the function
        as the 'password' named argument.  "None" indicates either an
        unencrypted wallet, or the user cancelled the password request.
        An empty input is passed as the empty string.'''
        def request_password(self, *args, **kwargs):
            parent = self.top_level_window()
            password = None
            while self.wallet.has_password():
                password = self.password_dialog(parent=parent)
                if password is None:
                    # User cancelled password input
                    return
                try:
                    self.wallet.check_password(password)
                    break
                except Exception as e:
                    self.show_error(str(e), parent=parent)
                    continue

            kwargs['password'] = password
            return func(self, *args, **kwargs)
        return request_password

    def read_send_tab(self, preview=False):
        outputs = []
        token_outputs = []
        opreturn_message = self.message_opreturn_e.text() if self.config.get('enable_opreturn') else None
        try:
            if self.wallet.send_slpTokenId == None and (opreturn_message != '' and opreturn_message != None):
                if self.config.get('enable_slp'):
                    try:
                        slpMsg = slp.SlpMessage.parseSlpOutputScript(self.output_for_opreturn_stringdata(opreturn_message)[1])
                        if slpMsg.transaction_type == 'SEND' and not preview:
                            self.wallet.send_slpTokenId = slpMsg.op_return_fields['token_id_hex']
                    except OPReturnTooLarge as e:
                        self.show_error(str(e))
                        return
                    except OPReturnError as e:
                        self.show_error(str(e))
                        return
                    except:
                        pass
                #outputs.append(self.output_for_opreturn_stringdata(opreturn_message))
            elif self.wallet.send_slpTokenId is None:
                pass
            elif self.config.get('enable_slp'):
                """ Guard against multiline 'Pay To' field """
                if self.payto_e.is_multiline():
                    self.show_error(_("Too many receivers listed.\n\nCurrently this wallet only supports a single SLP token receiver."))
                    return
                """ Guard against bad address encoding """
                if not self.payto_e.payto_address:
                    self.show_error(_("The SLP address provided is not encoded properly."))
                    return
                """ Require SLPADDR prefix in 'Pay To' field. """
                if networks.net.SLPADDR_PREFIX not in self.payto_e.address_string_for_slp_check:
                    self.show_error(_("Address provided is not in SLP Address format.\n\nThe address should be encoded using 'simpleledger:' or 'slptest:' URI prefix."))
                    return
                amt = self.slp_amount_e.get_amount()
                token_outputs.append(amt)
                token_change = self.wallet.get_slp_token_balance(self.wallet.send_slpTokenId)[0] - amt
                if token_change > 0:
                    token_outputs.append(token_change)
                slp_op_return_msg = slp.buildSendOpReturnOutput_V1(self.wallet.send_slpTokenId, token_outputs)
                outputs.append(slp_op_return_msg)
        except OPReturnTooLarge as e:
            self.show_error(str(e))
            return
        except OPReturnError as e:
            self.show_error(str(e))
            return

        isInvoice= False

        if self.payment_request and self.payment_request.has_expired():
            self.show_error(_('Payment request has expired'))
            return
        label = self.message_e.text()

        if self.payment_request:
            isInvoice = True
            outputs.extend(self.payment_request.get_outputs())
        else:
            errors = self.payto_e.get_errors()
            if errors:
                self.show_warning(_("Invalid lines found:") + "\n\n" + '\n'.join([ _("Line #") + str(x[0]+1) + ": " + x[1] for x in errors]))
                return
            outputs.extend(self.payto_e.get_outputs(self.is_max))

            if self.payto_e.is_alias and self.payto_e.validated is False:
                alias = self.payto_e.toPlainText()
                msg = _('WARNING: the alias "{}" could not be validated via an additional '
                        'security check, DNSSEC, and thus may not be correct.').format(alias) + '\n'
                msg += _('Do you wish to continue?')
                if not self.question(msg):
                    return

        coins = self.get_coins(isInvoice=isInvoice)

        """ SLP: Add an additional token change output """
        change_addr = None
        if self.config.get('enable_slp'):
            if len(token_outputs) > 1 and len(outputs) - 1 < len(token_outputs):
                """ start of logic copied from wallet.py """
                addrs = self.wallet.get_change_addresses()[-self.wallet.gap_limit_for_change:]
                if self.wallet.use_change and addrs:
                    # New change addresses are created only after a few
                    # confirmations.  Select the unused addresses within the
                    # gap limit; if none take one at random
                    change_addrs = [addr for addr in addrs if
                                    self.wallet.get_num_tx(addr) == 0]
                    if not change_addrs:
                        import random
                        change_addrs = [random.choice(addrs)]
                else:
                    change_addrs = [coins[0]['address']]
                """ end of logic copied from wallet.py """
                change_addr = change_addrs[0]
                outputs.append((TYPE_ADDRESS, change_addr, 546))

        """ Only Allow OP_RETURN if SLP is disabled. """
        if not self.config.get('enable_slp'):
            try:
                # handle op_return if specified and enabled
                opreturn_message = self.message_opreturn_e.text()
                if opreturn_message:
                    if self.opreturn_rawhex_cb.isChecked():
                        outputs.append(self.output_for_opreturn_rawhex(opreturn_message))
                    else:
                        outputs.append(self.output_for_opreturn_stringdata(opreturn_message))
            except OPReturnTooLarge as e:
                self.show_error(str(e))
                return
            except OPReturnError as e:
                self.show_error(str(e))
                return

        """ if SLP address is provided but no tokens are selected warn the user. """
        # try:
        #     if self.payto_e.payto_address[1].FMT_UI == Address.FMT_SLPADDR and len(token_outputs) < 1:
        #         self.show_error(_("No SLP token outputs selected. \n\nUse the 'Token Type' dropdown menu to select a token. \n\nIf you want to send BCH only without tokens you should convert this SLP address to a cashAddress format using the 'Address Mode' button in the lower right corner of this window."))
        #         return
        # except:
        #     pass

        if not outputs:
            self.show_error(_('No BCH outputs.'))
            return

        for _type, addr, amount in outputs:
            if amount is None:
                self.show_error(_('Invalid Amount'))
                return

        freeze_fee = self.fee_e.isVisible() and self.fee_e.isModified() and (self.fee_e.text() or self.fee_e.hasFocus())
        fee = self.fee_e.get_amount() if freeze_fee else None
        return outputs, fee, label, coins, change_addr

    def do_preview(self):
        self.do_send(preview = True)

    def do_send(self, preview = False):
        if run_hook('abort_send', self):
            return
        if self.config.get('enable_slp') and self.token_type_combo.currentData():
            if self.slp_amount_e.get_amount() == 0 or self.slp_amount_e.get_amount() is None:
                self.show_message(_("No SLP token amount provided."))
                return
        r = self.read_send_tab(preview=preview)
        if not r:
            return
        outputs, fee, tx_desc, coins, change_addrs = r
        try:
            tx = self.wallet.make_unsigned_transaction(coins, outputs, self.config, fee, change_addrs)
        except NotEnoughFunds:
            self.show_message(_("Insufficient funds"))
            return
        except NotEnoughFundsSlp:
            self.show_message(_("Insufficient valid SLP token funds"))
            return
        except ExcessiveFee:
            self.show_message(_("Your fee is too high.  Max is 50 sat/byte."))
            return
        except BaseException as e:
            traceback.print_exc(file=sys.stdout)
            self.show_message(str(e))
            return

        amount = tx.output_value() if self.is_max else sum(map(lambda x:x[2], outputs))
        fee = tx.get_fee()

        #if fee < self.wallet.relayfee() * tx.estimated_size() / 1000 and tx.requires_fee(self.wallet):
            #self.show_error(_("This transaction requires a higher fee, or it will not be propagated by the network"))
            #return

        if preview:
            self.show_transaction(tx, tx_desc)
            return

        # confirmation dialog
        msg = [
            _("Amount to be sent") + ": " + self.format_amount_and_units(amount),
            _("Mining fee") + ": " + self.format_amount_and_units(fee),
        ]

        x_fee = run_hook('get_tx_extra_fee', self.wallet, tx)
        if x_fee:
            x_fee_address, x_fee_amount = x_fee
            msg.append( _("Additional fees") + ": " + self.format_amount_and_units(x_fee_amount) )

        confirm_rate = 2 * self.config.max_fee_rate()

        # IN THE FUTURE IF WE WANT TO APPEND SOMETHING IN THE MSG ABOUT THE FEE, CODE IS COMMENTED OUT:
        #if fee > confirm_rate * tx.estimated_size() / 1000:
        #    msg.append(_('Warning') + ': ' + _("The fee for this transaction seems unusually high."))

        if (fee < (tx.estimated_size())):
            msg.append(_('Warning') + ': ' + _("You're using a fee less than 1000 sats/kb.  It may take a very long time to confirm."))

        if self.config.get('enable_opreturn') and self.message_opreturn_e.text():
            msg.append(_("You are using an OP_RETURN message. This gets permanently written to the blockchain."))

        if self.wallet.has_password():
            msg.append("")
            msg.append(_("Enter your password to proceed"))
            password = self.password_dialog('\n'.join(msg))
            if not password:
                return
        else:
            msg.append(_('Proceed?'))
            password = None
            if not self.question('\n'.join(msg)):
                return

        def sign_done(success):
            if success:
                if not tx.is_complete():
                    self.show_transaction(tx, tx_desc)
                    self.do_clear()
                else:
                    self.broadcast_transaction(tx, tx_desc)
        self.sign_tx_with_password(tx, sign_done, password)

    @protected
    def sign_tx(self, tx, callback, password):
        self.sign_tx_with_password(tx, callback, password)

    def sign_tx_with_password(self, tx, callback, password):
        '''Sign the transaction in a separate thread.  When done, calls
        the callback with a success code of True or False.
        '''
        # call hook to see if plugin needs gui interaction
        run_hook('sign_tx', self, tx)

        def on_signed(result):
            callback(True)
        def on_failed(exc_info):
            self.on_error(exc_info)
            callback(False)

        if self.tx_external_keypairs:
            task = partial(Transaction.sign, tx, self.tx_external_keypairs)
        else:
            task = partial(self.wallet.sign_transaction, tx, password)
        WaitingDialog(self, _('Signing transaction...'), task,
                      on_signed, on_failed)

    def broadcast_transaction(self, tx, tx_desc):

        def broadcast_thread():
            # non-GUI thread
            status = False
            msg = "Failed"
            pr = self.payment_request
            if pr and pr.has_expired():
                self.payment_request = None
                return False, _("Payment request has expired")
            if pr:
                refund_address = self.wallet.get_receiving_addresses()[0]
                ack_status, ack_msg = pr.send_payment(str(tx), refund_address)
                msg = ack_msg
                if ack_status:
                    self.invoices.set_paid(pr, tx.txid())
                    self.invoices.save()
                    self.payment_request = None
                    status = True
            else:
                status, msg =  self.network.broadcast_transaction(tx)
            return status, msg

        # Capture current TL window; override might be removed on return
        parent = self.top_level_window()

        if self.gui_object.warn_if_no_network(self):
            # Don't allow a useless broadcast when in offline mode. Previous to this we were getting an exception on broadcast.
            return
        elif not self.network.is_connected():
            # Don't allow a potentially very slow broadcast when obviously not connected.
            parent.show_error(_("Not connected"))
            return

        def broadcast_done(result):
            # GUI thread
            if result:
                status, msg = result
                if status:
                    if tx_desc is not None and tx.is_complete():
                        self.wallet.set_label(tx.txid(), tx_desc)
                    parent.show_message(_('Payment sent.') + '\n' + msg)
                    self.invoice_list.update()
                    self.do_clear()
                else:
                    if msg.startswith("error: "):
                        msg = msg.split(" ", 1)[-1] # take the last part, sans the "error: " prefix
                    parent.show_error(msg)

        WaitingDialog(self, _('Broadcasting transaction...'),
                      broadcast_thread, broadcast_done, self.on_error)

    def query_choice(self, msg, choices):
        # Needed by QtHandler for hardware wallets
        dialog = WindowModalDialog(self.top_level_window())
        clayout = ChoicesLayout(msg, choices)
        vbox = QVBoxLayout(dialog)
        vbox.addLayout(clayout.layout())
        vbox.addLayout(Buttons(OkButton(dialog)))
        result = dialog.exec_()
        dialog.setParent(None)
        if not result:
            return None
        return clayout.selected_index()

    def lock_amount(self, b):
        '''
        This if-statement was added for SLP around the following two lines
        in order to keep the amount field locked and Max button disabled
        when the payto field is edited when a token is selected.
        '''
        if self.token_type_combo.currentData():
            self.amount_e.setFrozen(True)
            self.max_button.setEnabled(False)

    def prepare_for_payment_request(self):
        self.show_send_tab()
        self.payto_e.is_pr = True
        for e in [self.payto_e, self.amount_e, self.message_e]:
            e.setFrozen(True)
        self.max_button.setDisabled(True)
        self.payto_e.setText(_("please wait..."))
        return True

    def delete_invoice(self, key):
        self.invoices.remove(key)
        self.invoice_list.update()

    def payment_request_ok(self):
        pr = self.payment_request
        key = self.invoices.add(pr)
        status = self.invoices.get_status(key)
        self.invoice_list.update()
        if status == PR_PAID:
            self.show_message("invoice already paid")
            self.do_clear()
            self.payment_request = None
            return
        self.payto_e.is_pr = True
        if not pr.has_expired():
            self.payto_e.setGreen()
        else:
            self.payto_e.setExpired()
        self.payto_e.setText(pr.get_requestor())
        self.amount_e.setText(format_satoshis_plain(pr.get_amount(), self.decimal_point))
        self.message_e.setText(pr.get_memo())
        # signal to set fee
        self.amount_e.textEdited.emit("")

    def payment_request_error(self):
        self.show_message(self.payment_request.error)
        self.payment_request = None
        self.do_clear()

    def on_pr(self, request):
        self.payment_request = request
        if self.payment_request.verify(self.contacts):
            self.payment_request_ok_signal.emit()
        else:
            self.payment_request_error_signal.emit()

    def pay_to_URI(self, URI):
        if not URI:
            return
        try:
            out = web.parse_URI(URI, self.on_pr)
        except Exception as e:
            self.show_error(_('Invalid Address URI:') + '\n' + str(e))
            return
        self.show_send_tab()
        r = out.get('r')
        sig = out.get('sig')
        name = out.get('name')
        if r or (name and sig):
            self.prepare_for_payment_request()
            return
        address = out.get('address')
        amount = out.get('amount')
        label = out.get('label')
        message = out.get('message')
        op_return = out.get('op_return')
        op_return_raw = out.get('op_return_raw')

        # use label as description (not BIP21 compliant)
        if label and not message:
            message = label
        if address:
            self.payto_e.setText(URI.split('?')[0])
        if message:
            self.message_e.setText(message)
        if amount:
            self.amount_e.setAmount(amount)
            self.amount_e.textEdited.emit("")
        if op_return:
            self.message_opreturn_e.setText(op_return)
            self.message_opreturn_e.setHidden(False)
            self.opreturn_rawhex_cb.setHidden(False)
            self.opreturn_rawhex_cb.setChecked(False)
            self.opreturn_label.setHidden(False)
        elif op_return_raw is not None:
            # 'is not None' allows blank value.
            # op_return_raw is secondary precedence to op_return
            if not op_return_raw:
                op_return_raw='empty'
            self.message_opreturn_e.setText(op_return_raw)
            self.message_opreturn_e.setHidden(False)
            self.opreturn_rawhex_cb.setHidden(False)
            self.opreturn_rawhex_cb.setChecked(True)
            self.opreturn_label.setHidden(False)
        elif not self.config.get('enable_opreturn'):
            self.message_opreturn_e.setText('')
            self.message_opreturn_e.setHidden(True)
            self.opreturn_rawhex_cb.setHidden(True)
            self.opreturn_label.setHidden(True)

    def do_clear(self):
        """
        If SLP token is not selected proceed as normal, otherwise see
        the else-statement below which provides modified "do_clear" behavior
        after a payment is sent
        """
        if self.token_type_combo.currentData() is None:
            self.is_max = False
            self.not_enough_funds = False
            self.not_enough_funds_slp = False
            self.op_return_toolong = False
            self.payment_request = None
            self.payto_e.is_pr = False
            for e in [self.payto_e, self.message_e, self.amount_e, self.fiat_send_e, self.fee_e, self.message_opreturn_e]:
                e.setText('')
                e.setFrozen(False)
            self.max_button.setDisabled(False)
            self.opreturn_rawhex_cb.setChecked(False)
            self.set_pay_from([])
            self.tx_external_keypairs = {}
            self.message_opreturn_e.setVisible(self.config.get('enable_opreturn', False))
            self.opreturn_rawhex_cb.setVisible(self.config.get('enable_opreturn', False))
            self.opreturn_label.setVisible(self.config.get('enable_opreturn', False))
            self.update_status()
            self.slp_amount_e.setText('')
            run_hook('do_clear', self)
        else:
            self.not_enough_funds = False
            self.not_enough_funds_slp = False
            self.payment_request = None
            self.payto_e.is_pr = False
            for e in [self.payto_e, self.message_e, self.message_opreturn_e]:
                e.setText('')
                e.setFrozen(False)
            self.max_button.setDisabled(True)
            self.opreturn_rawhex_cb.setChecked(False)
            self.set_pay_from([])
            self.tx_external_keypairs = {}
            self.message_opreturn_e.setVisible(self.config.get('enable_opreturn', False))
            self.opreturn_rawhex_cb.setVisible(self.config.get('enable_opreturn', False))
            self.opreturn_label.setVisible(self.config.get('enable_opreturn', False))
            self.update_status()
            self.slp_amount_e.setText('')
            #run_hook('do_clear', self)

    def set_frozen_state(self, addrs, freeze):
        self.wallet.set_frozen_state(addrs, freeze)
        self.address_list.update()
        self.utxo_list.update()
        self.update_fee()

    def set_frozen_coin_state(self, utxos, freeze):
        self.wallet.set_frozen_coin_state(utxos, freeze)
        self.utxo_list.update()
        self.update_fee()

    def create_converter_tab(self):

        source_address = QLineEdit()
        cash_address = QLineEdit()
        cash_address.setReadOnly(True)
        legacy_address = QLineEdit()
        legacy_address.setReadOnly(True)
        slp_address = QLineEdit()
        slp_address.setReadOnly(True)
        widgets = [
            (cash_address, Address.FMT_CASHADDR),
            (legacy_address, Address.FMT_LEGACY),
            (slp_address, Address.FMT_SLPADDR)
        ]

        def convert_address():
            try:
                addr = Address.from_string(source_address.text().strip())
            except:
                addr = None
            for widget, fmt in widgets:
                if addr:
                    widget.setText(addr.to_full_string(fmt))
                else:
                    widget.setText('')

        source_address.textChanged.connect(convert_address)

        label = WWLabel(_(
            "This tool helps convert between address formats for Bitcoin "
            "Cash addresses.\nYou are encouraged to use the 'Cash address' "
            "format."
        ))

        w = QWidget()
        grid = QGridLayout()
        grid.setSpacing(15)
        grid.setColumnStretch(1, 2)
        grid.setColumnStretch(2, 1)
        grid.addWidget(QLabel(_('Address to convert')), 0, 0)
        grid.addWidget(source_address, 0, 1)
        grid.addWidget(QLabel(_('Cash address')), 1, 0)
        grid.addWidget(cash_address, 1, 1)
        grid.addWidget(QLabel(_('Legacy address')), 2, 0)
        grid.addWidget(legacy_address, 2, 1)
        grid.addWidget(QLabel(_('SLP address')), 3, 0)
        grid.addWidget(slp_address, 3, 1)
        w.setLayout(grid)

        vbox = QVBoxLayout()
        vbox.addWidget(label)
        vbox.addWidget(w)
        vbox.addStretch(1)

        w = QWidget()
        w.setLayout(vbox)

        return w

    def create_list_tab(self, l, list_header=None):
        w = QWidget()
        w.searchable_list = l
        vbox = QVBoxLayout()
        w.setLayout(vbox)
        vbox.setContentsMargins(0, 0, 0, 0)
        vbox.setSpacing(0)
        if list_header:
            hbox = QHBoxLayout()
            for b in list_header:
                hbox.addWidget(b)
            hbox.addStretch()
            vbox.addLayout(hbox)
        vbox.addWidget(l)
        return w

    def create_addresses_tab(self):
        from .address_list import AddressList
        self.address_list = l = AddressList(self)
        self.cashaddr_toggled_signal.connect(l.update)
        return self.create_list_tab(l)

    def create_utxo_tab(self):
        from .utxo_list import UTXOList
        self.utxo_list = l = UTXOList(self)
        self.cashaddr_toggled_signal.connect(l.update)
        return self.create_list_tab(l)

    def create_slp_mgt_tab(self):
        self.create_token_dialog = None
        from .slp_mgt import SlpMgt
        self.token_list = l = SlpMgt(self)
        w = self.create_list_tab(l)
        vbox = w.layout()
        vbox.setSpacing(10)
        create_button = b = QPushButton(_("Create New Token"))
        create_button.setAutoDefault(False)
        create_button.setDefault(False)
        b.clicked.connect(self.show_create_token_dialog)
        vbox.addWidget(create_button)
        w.setLayout(vbox)
        return w

    def show_create_token_dialog(self):
        try:
            self.create_token_dialog.show()
            self.create_token_dialog.raise_()
            self.create_token_dialog.activateWindow()
        except AttributeError:
            self.create_token_dialog = d = SlpCreateTokenGenesisDialog(self,)

    def create_contacts_tab(self):
        from .contact_list import ContactList
        self.contact_list = l = ContactList(self)
        self.cashaddr_toggled_signal.connect(l.update)
        return self.create_list_tab(l)

    def remove_address(self, addr):
        if self.question(_("Do you want to remove {} from your wallet?"
                           .format(addr.to_ui_string()))):
            self.wallet.delete_address(addr)
            self.update_tabs()
            self.update_status()
            self.clear_receive_tab()

    def get_coins(self, isInvoice = False):
        if self.pay_from:
            return self.pay_from
        else:
            return self.wallet.get_spendable_coins(None, self.config, isInvoice)

    def spend_coins(self, coins):
        self.set_pay_from(coins)
        self.show_send_tab()
        self.update_fee()

    def paytomany(self):
        self.show_send_tab()
        self.payto_e.paytomany()
        msg = '\n'.join([
            _('Enter a list of outputs in the \'Pay to\' field.'),
            _('One output per line.'),
            _('Format: address, amount'),
            _('You may load a CSV file using the file icon.')
        ])
        self.show_message(msg, title=_('Pay to many'))

    def payto_contacts(self, labels):
        paytos = [self.get_contact_payto(label) for label in labels]
        self.show_send_tab()
        if len(paytos) == 1:
            self.payto_e.setText(paytos[0])
            self.amount_e.setFocus()
        else:
            text = "\n".join([payto + ", 0" for payto in paytos])
            self.payto_e.setText(text)
            self.payto_e.setFocus()

    def set_contact(self, label, address):
        if not Address.is_valid(address):
            self.show_error(_('Invalid Address'))
            self.contact_list.update()  # Displays original unchanged value
            return False
        old_entry = self.contacts.get(address, None)
        self.contacts[address] = ('address', label)
        self.contact_list.update()
        self.history_list.update()
        self.history_updated_signal.emit() # inform things like address_dialog that there's a new history
        self.update_completions()

        # The contact has changed, update any addresses that are displayed with the old information.
        run_hook('update_contact', address, self.contacts[address], old_entry)
        return True

    def delete_contacts(self, addresses):
        contact_str = " + ".join(addresses) if len(addresses) <= 3 else _("{} contacts").format(len(addresses))
        if not self.question(_("Remove {} from your list of contacts?")
                             .format(contact_str)):
            return
        removed_entries = []
        for address in addresses:
            if address in self.contacts.keys():
                removed_entries.append((address, self.contacts[address]))
            self.contacts.pop(address)

        self.history_list.update()
        self.history_updated_signal.emit() # inform things like address_dialog that there's a new history
        self.contact_list.update()
        self.update_completions()
        run_hook('delete_contacts', removed_entries)

    def add_token_type(self, token_class, token_id, token_name, decimals_divisibility, *, error_callback=None, show_errors=True, allow_overwrite=False):
        if error_callback is None:
            error_callback = self.show_error

        token_name = token_name.strip()

        # Check for duplication error
        d = self.wallet.token_types.get(token_id)
        if not (d is None or allow_overwrite):
            if show_errors:
                error_callback(_('Token with this hash id exists already'))
            return False
        for tid, d in self.wallet.token_types.items():
            if d['name'] == token_name and tid != token_id:
                if show_errors:
                    error_callback(_('Token with this name exists already'))
                return False

        #Hash id validation
        hexregex='^[a-fA-F0-9]+$'
        gothex=re.match(hexregex,token_id)
        if gothex is None or len(token_id) is not 64:
            if show_errors:
                error_callback(_('Invalid Hash_Id'))
            return False

        #token name validation
        if len(token_name) < 1 or len(token_name)> 20:
            if show_errors:
                error_callback(_('Token name should be 1-20 characters'))
            return False


        new_entry=dict({'class':token_class,'name':token_name,'decimals':decimals_divisibility})

        self.wallet.add_token_type(token_id, new_entry)

        self.token_list.update()
        self.update_token_type_combo()
        self.slp_history_list.update()
        self.wallet.save_transactions(True)
        return True

    def delete_slp_token(self, token_ids):
        if not self.question(_("Remove {} from your list of tokens?")
                             .format(" + ".join(token_ids))):
            return

        for tid in token_ids:
            self.wallet.token_types.pop(tid)

        self.token_list.update()
        self.update_token_type_combo()
        self.slp_history_list.update()
        self.wallet.save_transactions(True)

    def show_invoice(self, key):
        pr = self.invoices.get(key)
        pr.verify(self.contacts)
        self.show_pr_details(pr)

    def show_pr_details(self, pr):
        key = pr.get_id()
        d = WindowModalDialog(self.top_level_window(), _("Invoice"))
        vbox = QVBoxLayout(d)
        grid = QGridLayout()
        grid.addWidget(QLabel(_("Requestor") + ':'), 0, 0)
        grid.addWidget(QLabel(pr.get_requestor()), 0, 1)
        grid.addWidget(QLabel(_("Amount") + ':'), 1, 0)
        outputs_str = '\n'.join(map(lambda x: self.format_amount(x[2])+ self.base_unit() + ' @ ' + x[1].to_ui_string(), pr.get_outputs()))
        grid.addWidget(QLabel(outputs_str), 1, 1)
        expires = pr.get_expiration_date()
        grid.addWidget(QLabel(_("Memo") + ':'), 2, 0)
        grid.addWidget(QLabel(pr.get_memo()), 2, 1)
        grid.addWidget(QLabel(_("Signature") + ':'), 3, 0)
        grid.addWidget(QLabel(pr.get_verify_status()), 3, 1)
        if expires:
            grid.addWidget(QLabel(_("Expires") + ':'), 4, 0)
            grid.addWidget(QLabel(format_time(expires)), 4, 1)
        vbox.addLayout(grid)
        weakD = Weak.ref(d)
        def do_export():
            fn = self.getSaveFileName(_("Save invoice to file"), "*.bip70")
            if not fn:
                return
            with open(fn, 'wb') as f:
                data = f.write(pr.raw)
            self.show_message(_('Invoice saved as' + ' ' + fn))
        exportButton = EnterButton(_('Save'), do_export)
        def do_delete():
            if self.question(_('Delete invoice?')):
                self.invoices.remove(key)
                self.history_list.update()
                self.history_updated_signal.emit() # inform things like address_dialog that there's a new history
                self.invoice_list.update()
                d = weakD()
                if d: d.close()
        deleteButton = EnterButton(_('Delete'), do_delete)
        vbox.addLayout(Buttons(exportButton, deleteButton, CloseButton(d)))
        d.exec_()
        d.setParent(None) # So Python can GC

    def do_pay_invoice(self, key):
        pr = self.invoices.get(key)
        self.payment_request = pr
        self.prepare_for_payment_request()
        pr.error = None  # this forces verify() to re-run
        if pr.verify(self.contacts):
            self.payment_request_ok()
        else:
            self.payment_request_error()

    def create_console_tab(self):
        from .console import Console
        self.console = console = Console()
        return console

    def update_console(self):
        console = self.console
        console.history = self.config.get("console-history",[])
        console.history_index = len(console.history)

        console.updateNamespace({'wallet' : self.wallet,
                                 'network' : self.network,
                                 'plugins' : self.gui_object.plugins,
                                 'window': self})
        console.updateNamespace({'util' : util, 'bitcoin':bitcoin})

        set_json = Weak(self.console.set_json)
        c = commands.Commands(self.config, self.wallet, self.network, lambda: set_json(True))
        methods = {}
        password_getter = Weak(self.password_dialog)
        def mkfunc(f, method):
            return lambda *args, **kwargs: f(method, *args, password_getter=password_getter,
                                             **kwargs)
        for m in dir(c):
            if m[0]=='_' or m in ['network','wallet','config']: continue
            methods[m] = mkfunc(c._run, m)

        console.updateNamespace(methods)

    def create_status_bar(self):

        sb = QStatusBar()
        sb.setFixedHeight(35)
        qtVersion = qVersion()

        self.balance_label = QLabel("")
        sb.addWidget(self.balance_label)

        self.addr_format_label = QLabel("")
        sb.addPermanentWidget(self.addr_format_label)

        self.search_box = QLineEdit()
        self.search_box.textChanged.connect(self.do_search)
        self.search_box.hide()
        sb.addPermanentWidget(self.search_box)

        self.lock_icon = QIcon()
        self.password_button = StatusBarButton(self.lock_icon, _("Password"), self.change_password_dialog )
        sb.addPermanentWidget(self.password_button)

        self.addr_converter_button = StatusBarButton(
            self.cashaddr_icon(),
            _("Toggle CashAddr Display"),
            self.toggle_cashaddr_status_bar
        )
        sb.addPermanentWidget(self.addr_converter_button)

        sb.addPermanentWidget(StatusBarButton(QIcon(":icons/preferences.png"), _("Preferences"), self.settings_dialog ) )
        self.seed_button = StatusBarButton(QIcon(":icons/seed.png"), _("Seed"), self.show_seed_dialog )
        sb.addPermanentWidget(self.seed_button)
        weakSelf = Weak(self)
        gui_object = self.gui_object
        self.status_button = StatusBarButton(QIcon(":icons/status_disconnected.png"), _("Network"), lambda: gui_object.show_network_dialog(weakSelf))
        sb.addPermanentWidget(self.status_button)
        run_hook('create_status_bar', sb)
        self.setStatusBar(sb)

    def update_lock_icon(self):
        icon = QIcon(":icons/lock.png") if self.wallet.has_password() else QIcon(":icons/unlock.png")
        self.password_button.setIcon(icon)

    def update_buttons_on_seed(self):
        self.seed_button.setVisible(self.wallet.has_seed())
        self.password_button.setVisible(self.wallet.can_change_password())
        self.send_button.setVisible(not self.wallet.is_watching_only())

    def change_password_dialog(self):
        from .password_dialog import ChangePasswordDialog
        d = ChangePasswordDialog(self.top_level_window(), self.wallet)
        ok, password, new_password, encrypt_file = d.run()
        if not ok:
            return
        try:
            self.wallet.update_password(password, new_password, encrypt_file)
        except BaseException as e:
            self.show_error(str(e))
            return
        except:
            traceback.print_exc(file=sys.stdout)
            self.show_error(_('Failed to update password'))
            return
        msg = _('Password was updated successfully') if new_password else _('Password is disabled, this wallet is not protected')
        self.show_message(msg, title=_("Success"))
        self.update_lock_icon()

    def toggle_search(self):
        self.search_box.setHidden(not self.search_box.isHidden())
        if not self.search_box.isHidden():
            self.search_box.setFocus(1)
        else:
            self.do_search('')

    def do_search(self, t):
        tab = self.tabs.currentWidget()
        if hasattr(tab, 'searchable_list'):
            tab.searchable_list.filter(t)

    def new_contact_dialog(self):
        d = WindowModalDialog(self.top_level_window(), _("New Contact"))
        vbox = QVBoxLayout(d)
        vbox.addWidget(QLabel(_('New Contact') + ':'))
        grid = QGridLayout()
        line1 = QLineEdit()
        line1.setFixedWidth(280)
        line2 = QLineEdit()
        line2.setFixedWidth(280)
        grid.addWidget(QLabel(_("Address")), 1, 0)
        grid.addWidget(line1, 1, 1)
        grid.addWidget(QLabel(_("Name")), 2, 0)
        grid.addWidget(line2, 2, 1)
        vbox.addLayout(grid)
        vbox.addLayout(Buttons(CancelButton(d), OkButton(d)))
        if d.exec_():
            self.set_contact(line2.text(), line1.text())

    def show_master_public_keys(self):
        dialog = WindowModalDialog(self.top_level_window(), _("Wallet Information"))
        dialog.setMinimumSize(500, 100)
        mpk_list = self.wallet.get_master_public_keys()
        vbox = QVBoxLayout()
        wallet_type = self.wallet.storage.get('wallet_type', '')
        grid = QGridLayout()
        basename = os.path.basename(self.wallet.storage.path)
        grid.addWidget(QLabel(_("Wallet name")+ ':'), 0, 0)
        grid.addWidget(QLabel(basename), 0, 1)
        grid.addWidget(QLabel(_("Wallet type")+ ':'), 1, 0)
        grid.addWidget(QLabel(wallet_type), 1, 1)
        grid.addWidget(QLabel(_("Script type")+ ':'), 2, 0)
        grid.addWidget(QLabel(self.wallet.txin_type), 2, 1)
        vbox.addLayout(grid)
        if self.wallet.is_deterministic():
            mpk_text = ShowQRTextEdit()
            mpk_text.setMaximumHeight(150)
            mpk_text.addCopyButton(self.app)
            def show_mpk(index):
                mpk_text.setText(mpk_list[index])
            # only show the combobox in case multiple accounts are available
            if len(mpk_list) > 1:
                def label(key):
                    if isinstance(self.wallet, Multisig_Wallet):
                        return _("cosigner") + ' ' + str(key+1)
                    return ''
                labels = [label(i) for i in range(len(mpk_list))]
                on_click = lambda clayout: show_mpk(clayout.selected_index())
                labels_clayout = ChoicesLayout(_("Master Public Keys"), labels, on_click)
                vbox.addLayout(labels_clayout.layout())
            else:
                vbox.addWidget(QLabel(_("Master Public Key")))
            show_mpk(0)
            vbox.addWidget(mpk_text)
        vbox.addStretch(1)
        vbox.addLayout(Buttons(CloseButton(dialog)))
        dialog.setLayout(vbox)
        dialog.exec_()

    def remove_wallet(self):
        if self.question('\n'.join([
                _('Delete wallet file?'),
                "%s"%self.wallet.storage.path,
                _('If your wallet contains funds, make sure you have saved its seed.')])):
            self._delete_wallet()

    @protected
    def _delete_wallet(self, password):
        wallet_path = self.wallet.storage.path
        basename = os.path.basename(wallet_path)
        r = self.gui_object.daemon.delete_wallet(wallet_path)  # implicitly also calls stop_wallet
        self.update_recently_visited(wallet_path) # this ensures it's deleted from the menu
        if r:
            self.show_error(_("Wallet removed: {}").format(basename))
        else:
            self.show_error(_("Wallet file not found: {}").format(basename))
        self.close()

    @protected
    def show_seed_dialog(self, password):
        if not self.wallet.has_seed():
            self.show_message(_('This wallet has no seed'))
            return
        keystore = self.wallet.get_keystore()
        try:
            seed = keystore.get_seed(password)
            passphrase = keystore.get_passphrase(password)
        except BaseException as e:
            self.show_error(str(e))
            return
        from .seed_dialog import SeedDialog
        d = SeedDialog(self.top_level_window(), seed, passphrase)
        d.exec_()

    def show_qrcode(self, data, title = _("QR code"), parent=None):
        if not data:
            return
        d = QRDialog(data, parent or self, title)
        d.exec_()
        d.setParent(None)  # Help Python GC this sooner rather than later

    @protected
    def show_private_key(self, address, password):
        if not address:
            return
        try:
            pk = self.wallet.export_private_key(address, password)
        except Exception as e:
            traceback.print_exc(file=sys.stdout)
            self.show_message(str(e))
            return
        xtype = bitcoin.deserialize_privkey(pk)[0]
        d = WindowModalDialog(self.top_level_window(), _("Private key"))
        d.setMinimumSize(600, 150)
        vbox = QVBoxLayout()
        vbox.addWidget(QLabel('{}: {}'.format(_("Address"), address)))
        vbox.addWidget(QLabel(_("Script type") + ': ' + xtype))
        vbox.addWidget(QLabel(_("Private key") + ':'))
        keys_e = ShowQRTextEdit(text=pk)
        keys_e.addCopyButton(self.app)
        vbox.addWidget(keys_e)
        vbox.addWidget(QLabel(_("Redeem Script") + ':'))
        rds_e = ShowQRTextEdit(text=address.to_script().hex())
        rds_e.addCopyButton(self.app)
        vbox.addWidget(rds_e)
        vbox.addLayout(Buttons(CloseButton(d)))
        d.setLayout(vbox)
        d.exec_()

    msg_sign = _("Signing with an address actually means signing with the corresponding "
                "private key, and verifying with the corresponding public key. The "
                "address you have entered does not have a unique public key, so these "
                "operations cannot be performed.") + '\n\n' + \
               _('The operation is undefined. Not just in Electron Cash, but in general.')

    @protected
    def do_sign(self, address, message, signature, password):
        address  = address.text().strip()
        message = message.toPlainText().strip()
        try:
            addr = Address.from_string(address)
        except:
            self.show_message(_('Invalid Bitcoin Cash address.'))
            return
        if addr.kind != addr.ADDR_P2PKH:
            self.show_message(_('Cannot sign messages with this type of address.') + '\n\n' + self.msg_sign)
        if self.wallet.is_watching_only():
            self.show_message(_('This is a watching-only wallet.'))
            return
        if not self.wallet.is_mine(addr):
            self.show_message(_('Address not in wallet.'))
            return
        task = partial(self.wallet.sign_message, addr, message, password)

        def show_signed_message(sig):
            signature.setText(base64.b64encode(sig).decode('ascii'))
        self.wallet.thread.add(task, on_success=show_signed_message)

    def do_verify(self, address, message, signature):
        try:
            address = Address.from_string(address.text().strip())
        except:
            self.show_message(_('Invalid Bitcoin Cash address.'))
            return
        message = message.toPlainText().strip().encode('utf-8')
        try:
            # This can throw on invalid base64
            sig = base64.b64decode(signature.toPlainText())
            verified = bitcoin.verify_message(address, sig, message)
        except:
            verified = False

        if verified:
            self.show_message(_("Signature verified"))
        else:
            self.show_error(_("Wrong signature"))

    def sign_verify_message(self, address=None):
        d = WindowModalDialog(self.top_level_window(), _('Sign/verify Message'))
        d.setMinimumSize(610, 290)

        layout = QGridLayout(d)

        message_e = QTextEdit()
        layout.addWidget(QLabel(_('Message')), 1, 0)
        layout.addWidget(message_e, 1, 1)
        layout.setRowStretch(2,3)

        address_e = QLineEdit()
        address_e.setText(address.to_ui_string() if address else '')
        layout.addWidget(QLabel(_('Address')), 2, 0)
        layout.addWidget(address_e, 2, 1)

        signature_e = QTextEdit()
        layout.addWidget(QLabel(_('Signature')), 3, 0)
        layout.addWidget(signature_e, 3, 1)
        layout.setRowStretch(3,1)

        hbox = QHBoxLayout()

        b = QPushButton(_("Sign"))
        b.clicked.connect(lambda: self.do_sign(address_e, message_e, signature_e))
        hbox.addWidget(b)

        b = QPushButton(_("Verify"))
        b.clicked.connect(lambda: self.do_verify(address_e, message_e, signature_e))
        hbox.addWidget(b)

        b = QPushButton(_("Close"))
        b.clicked.connect(d.accept)
        hbox.addWidget(b)
        layout.addLayout(hbox, 4, 1)
        d.exec_()

    @protected
    def do_decrypt(self, message_e, pubkey_e, encrypted_e, password):
        if self.wallet.is_watching_only():
            self.show_message(_('This is a watching-only wallet.'))
            return
        cyphertext = encrypted_e.toPlainText()
        task = partial(self.wallet.decrypt_message, pubkey_e.text(), cyphertext, password)
        self.wallet.thread.add(task, on_success=lambda text: message_e.setText(text.decode('utf-8')))

    def do_encrypt(self, message_e, pubkey_e, encrypted_e):
        message = message_e.toPlainText()
        message = message.encode('utf-8')
        try:
            encrypted = bitcoin.encrypt_message(message, pubkey_e.text())
            encrypted_e.setText(encrypted.decode('ascii'))
        except BaseException as e:
            traceback.print_exc(file=sys.stdout)
            self.show_warning(str(e))

    def encrypt_message(self, address=None):
        d = WindowModalDialog(self.top_level_window(), _('Encrypt/decrypt Message'))
        d.setMinimumSize(610, 490)

        layout = QGridLayout(d)

        message_e = QTextEdit()
        layout.addWidget(QLabel(_('Message')), 1, 0)
        layout.addWidget(message_e, 1, 1)
        layout.setRowStretch(2,3)

        pubkey_e = QLineEdit()
        if address:
            pubkey = self.wallet.get_public_key(address)
            if not isinstance(pubkey, str):
                pubkey = pubkey.to_ui_string()
            pubkey_e.setText(pubkey)
        layout.addWidget(QLabel(_('Public key')), 2, 0)
        layout.addWidget(pubkey_e, 2, 1)

        encrypted_e = QTextEdit()
        layout.addWidget(QLabel(_('Encrypted')), 3, 0)
        layout.addWidget(encrypted_e, 3, 1)
        layout.setRowStretch(3,1)

        hbox = QHBoxLayout()
        b = QPushButton(_("Encrypt"))
        b.clicked.connect(lambda: self.do_encrypt(message_e, pubkey_e, encrypted_e))
        hbox.addWidget(b)

        b = QPushButton(_("Decrypt"))
        b.clicked.connect(lambda: self.do_decrypt(message_e, pubkey_e, encrypted_e))
        hbox.addWidget(b)

        b = QPushButton(_("Close"))
        b.clicked.connect(d.accept)
        hbox.addWidget(b)
        layout.addLayout(hbox, 4, 1)
        d.exec_()

    def password_dialog(self, msg=None, parent=None):
        from .password_dialog import PasswordDialog
        parent = parent or self
        return PasswordDialog(parent, msg).run()

    def tx_from_text(self, txt):
        from electroncash.transaction import tx_from_str
        try:
            txt_tx = tx_from_str(txt)
            tx = Transaction(txt_tx)
            tx.deserialize()
            if self.wallet:
                my_coins = self.wallet.get_spendable_coins(None, self.config)
                my_outpoints = [vin['prevout_hash'] + ':' + str(vin['prevout_n']) for vin in my_coins]
                for i, txin in enumerate(tx.inputs()):
                    outpoint = txin['prevout_hash'] + ':' + str(txin['prevout_n'])
                    if outpoint in my_outpoints:
                        my_index = my_outpoints.index(outpoint)
                        tx._inputs[i]['value'] = my_coins[my_index]['value']
            return tx
        except:
            traceback.print_exc(file=sys.stdout)
            self.show_critical(_("Electron Cash was unable to parse your transaction"))
            return

    def read_tx_from_qrcode(self):
        from electroncash import qrscanner
        try:
            data = qrscanner.scan_barcode(self.config.get_video_device())
        except BaseException as e:
            self.show_error(str(e))
            return
        if not data:
            return
        # if the user scanned a bitcoincash URI
        if data.lower().startswith(networks.net.CASHADDR_PREFIX + ':') or data.lower().startswith(networks.net.SLPADDR_PREFIX + ':'):
            self.pay_to_URI(data)
            return
        # else if the user scanned an offline signed tx
        data = bh2u(bitcoin.base_decode(data, length=None, base=43))
        tx = self.tx_from_text(data)
        if not tx:
            return
        self.show_transaction(tx)

    def read_tx_from_file(self):
        fileName = self.getOpenFileName(_("Select your transaction file"), "*.txn")
        if not fileName:
            return
        try:
            with open(fileName, "r") as f:
                file_content = f.read()
            file_content = file_content.strip()
            tx_file_dict = json.loads(str(file_content))
        except (ValueError, IOError, OSError, json.decoder.JSONDecodeError) as reason:
            self.show_critical(_("Electron Cash was unable to open your transaction file") + "\n" + str(reason), title=_("Unable to read file or no transaction found"))
            return
        tx = self.tx_from_text(file_content)
        return tx

    def do_process_from_text(self):
        from electroncash.transaction import SerializationError
        text = text_dialog(self.top_level_window(), _('Input raw transaction'), _("Transaction:"), _("Load transaction"))
        if not text:
            return
        try:
            tx = self.tx_from_text(text)
            if tx:
                self.show_transaction(tx)
        except SerializationError as e:
            self.show_critical(_("Electron Cash was unable to deserialize the transaction:") + "\n" + str(e))

    def do_process_from_file(self):
        from electroncash.transaction import SerializationError
        try:
            tx = self.read_tx_from_file()
            if tx:
                self.show_transaction(tx)
        except SerializationError as e:
            self.show_critical(_("Electron Cash was unable to deserialize the transaction:") + "\n" + str(e))

    def do_process_from_txid(self):
        if self.gui_object.warn_if_no_network(self):
            return
        from electroncash import transaction
        txid, ok = QInputDialog.getText(self, _('Lookup transaction'), _('Transaction ID') + ':')
        if ok and txid:
            ok, r = self.network.get_raw_tx_for_txid(txid, timeout=10.0)
            if not ok:
                self.show_message(_("Error retrieving transaction") + ":\n" + r)
                return
            tx = transaction.Transaction(r)
            self.show_transaction(tx)

    @protected
    def export_privkeys_dialog(self, password):
        if self.wallet.is_watching_only():
            self.show_message(_("This is a watching-only wallet"))
            return

        if isinstance(self.wallet, Multisig_Wallet):
            self.show_message(_('WARNING: This is a multi-signature wallet.') + '\n' +
                              _('It can not be "backed up" by simply exporting these private keys.'))

        d = WindowModalDialog(self.top_level_window(), _('Private keys'))
        d.setMinimumSize(850, 300)
        vbox = QVBoxLayout(d)

        msg = "%s\n%s\n%s" % (_("WARNING: ALL your private keys are secret."),
                              _("Exposing a single private key can compromise your entire wallet!"),
                              _("In particular, DO NOT use 'redeem private key' services proposed by third parties."))
        vbox.addWidget(QLabel(msg))

        e = QTextEdit()
        e.setReadOnly(True)
        vbox.addWidget(e)

        defaultname = 'electron-cash-private-keys.csv'
        select_msg = _('Select file to export your private keys to')
        hbox, filename_e, csv_button = filename_field(self, self.config, defaultname, select_msg)
        vbox.addLayout(hbox)

        b = OkButton(d, _('Export'))
        b.setEnabled(False)
        vbox.addLayout(Buttons(CancelButton(d), b))

        private_keys = {}
        addresses = self.wallet.get_addresses()
        done = False
        cancelled = False
        def privkeys_thread():
            for addr in addresses:
                time.sleep(0.1)
                if done or cancelled:
                    break
                try:
                    privkey = self.wallet.export_private_key(addr, password)
                except InvalidPassword:
                    # See #921 -- possibly a corrupted wallet or other strangeness
                    privkey = 'INVALID_PASSWORD'
                private_keys[addr.to_ui_string()] = privkey
                self.computing_privkeys_signal.emit()
            if not cancelled:
                self.computing_privkeys_signal.disconnect()
                self.show_privkeys_signal.emit()

        def show_privkeys():
            s = "\n".join('{}\t{}'.format(addr, privkey)
                          for addr, privkey in private_keys.items())
            e.setText(s)
            b.setEnabled(True)
            self.show_privkeys_signal.disconnect()
            nonlocal done
            done = True

        def on_dialog_closed(*args):
            nonlocal done
            nonlocal cancelled
            if not done:
                cancelled = True
                self.computing_privkeys_signal.disconnect()
                self.show_privkeys_signal.disconnect()

        self.computing_privkeys_signal.connect(lambda: e.setText("Please wait... %d/%d"%(len(private_keys),len(addresses))))
        self.show_privkeys_signal.connect(show_privkeys)
        d.finished.connect(on_dialog_closed)
        threading.Thread(target=privkeys_thread).start()

        res = d.exec_()
        d.setParent(None) # for python GC
        if not res:
            done = True
            return

        filename = filename_e.text()
        if not filename:
            return

        try:
            self.do_export_privkeys(filename, private_keys, csv_button.isChecked())
        except (IOError, os.error) as reason:
            txt = "\n".join([
                _("Electron Cash was unable to produce a private key-export."),
                str(reason)
            ])
            self.show_critical(txt, title=_("Unable to create csv"))

        except Exception as e:
            self.show_message(str(e))
            return

        self.show_message(_("Private keys exported."))

    def do_export_privkeys(self, fileName, pklist, is_csv):
        with open(fileName, "w+") as f:
            if is_csv:
                transaction = csv.writer(f)
                transaction.writerow(["address", "private_key"])
                for addr, pk in pklist.items():
                    transaction.writerow(["%34s"%addr,pk])
            else:
                f.write(json.dumps(pklist, indent = 4))

    def do_import_labels(self):
        labelsFile = self.getOpenFileName(_("Open labels file"), "*.json")
        if not labelsFile: return
        try:
            with open(labelsFile, 'r') as f:
                data = f.read()
                data = json.loads(data)
            if type(data) is not dict or not len(data) or not all(type(v) is str and type(k) is str for k,v in data.items()):
                self.show_critical(_("The file you selected does not appear to contain labels."))
                return
            for key, value in data.items():
                self.wallet.set_label(key, value)
            self.show_message(_("Your labels were imported from") + " '%s'" % str(labelsFile))
        except (IOError, OSError, json.decoder.JSONDecodeError) as reason:
            self.show_critical(_("Electron Cash was unable to import your labels.") + "\n" + str(reason))
        self.address_list.update()
        self.history_list.update()
        self.utxo_list.update()
        self.history_updated_signal.emit() # inform things like address_dialog that there's a new history

    def do_export_labels(self):
        labels = self.wallet.labels
        try:
            fileName = self.getSaveFileName(_("Select file to save your labels"), 'electron-cash_labels.json', "*.json")
            if fileName:
                with open(fileName, 'w+') as f:
                    json.dump(labels, f, indent=4, sort_keys=True)
                self.show_message(_("Your labels were exported to") + " '%s'" % str(fileName))
        except (IOError, os.error) as reason:
            self.show_critical(_("Electron Cash was unable to export your labels.") + "\n" + str(reason))

    def export_history_dialog(self):
        d = WindowModalDialog(self.top_level_window(), _('Export History'))
        d.setMinimumSize(400, 200)
        vbox = QVBoxLayout(d)
        defaultname = os.path.expanduser('~/electron-cash-history.csv')
        select_msg = _('Select file to export your wallet transactions to')
        hbox, filename_e, csv_button = filename_field(self, self.config, defaultname, select_msg)
        vbox.addLayout(hbox)
        vbox.addStretch(1)
        hbox = Buttons(CancelButton(d), OkButton(d, _('Export')))
        vbox.addLayout(hbox)
        run_hook('export_history_dialog', self, hbox)
        self.update()
        res = d.exec_()
        d.setParent(None) # for python GC
        if not res:
            return
        filename = filename_e.text()
        if not filename:
            return
        try:
            self.do_export_history(self.wallet, filename, csv_button.isChecked())
        except (IOError, os.error) as reason:
            export_error_label = _("Electron Cash was unable to produce a transaction export.")
            self.show_critical(export_error_label + "\n" + str(reason), title=_("Unable to export history"))
            return
        self.show_message(_("Your wallet history has been successfully exported."))

    def plot_history_dialog(self):
        if plot_history is None:
            return
        wallet = self.wallet
        history = wallet.get_history()
        if len(history) > 0:
            plt = plot_history(self.wallet, history)
            plt.show()

    def do_export_history(self, wallet, fileName, is_csv):
        history = wallet.export_history(fx=self.fx)
        lines = []
        for item in history:
            if is_csv:
                lines.append([item['txid'], item.get('label', ''), item['confirmations'], item['value'], item['date']])
            else:
                lines.append(item)

        with open(fileName, "w+") as f:
            if is_csv:
                transaction = csv.writer(f, lineterminator='\n')
                transaction.writerow(["transaction_hash","label", "confirmations", "value", "timestamp"])
                for line in lines:
                    transaction.writerow(line)
            else:
                f.write(json.dumps(lines, indent=4))

    def sweep_key_dialog(self):
        addresses = self.wallet.get_unused_addresses()
        if not addresses:
            try:
                addresses = self.wallet.get_receiving_addresses()
            except AttributeError:
                addresses = self.wallet.get_addresses()
        if not addresses:
            self.show_warning(_('Wallet has no address to sweep to'))
            return

        d = WindowModalDialog(self.top_level_window(), title=_('Sweep private keys'))
        d.setMinimumSize(600, 300)

        vbox = QVBoxLayout(d)
        bip38_warn_label = QLabel(_("<b>ERROR: Electron Cash does not support import of passworded BIP38 private keys (private keys starting in 6P...).</b> Decrypt keys to WIF format (starting with 5, K, or L) in order to sweep."))
        bip38_warn_label.setWordWrap(True)
        bip38_warn_label.setHidden(True)
        vbox.addWidget(bip38_warn_label)
        vbox.addWidget(QLabel(_("Enter private keys:")))

        keys_e = ScanQRTextEdit(allow_multi=True)
        keys_e.setTabChangesFocus(True)
        vbox.addWidget(keys_e)

        h, addr_combo = address_combo(addresses)
        vbox.addLayout(h)

        vbox.addStretch(1)
        sweep_button = OkButton(d, _('Sweep'))
        vbox.addLayout(Buttons(CancelButton(d), sweep_button))

        def get_address_text():
            return addr_combo.currentText()

        def get_priv_keys():
            return keystore.get_private_keys(keys_e.toPlainText())


        def enable_sweep():
            try:
                sweepok = bool(get_address_text() and get_priv_keys())
                hasbip38 = False
            except ValueError as e:
                if e.args != ('bip38',):
                    raise
                sweepok = False
                hasbip38 = True
            sweep_button.setEnabled(sweepok)
            bip38_warn_label.setHidden(not hasbip38)

        keys_e.textChanged.connect(enable_sweep)
        enable_sweep()
        res = d.exec_()
        d.setParent(None)
        if not res:
            return

        try:
            self.do_clear()
            coins, keypairs = sweep_preparations(get_priv_keys(), self.network)
            self.tx_external_keypairs = keypairs
            self.payto_e.setText(get_address_text())
            self.spend_coins(coins)
            self.spend_max()
        except BaseException as e:
            self.show_message(str(e))
            return
        self.payto_e.setFrozen(True)
        self.amount_e.setFrozen(True)
        self.warn_if_watching_only()

    def _do_import(self, title, msg, func):
        text = text_dialog(self.top_level_window(), title, msg + ' :', _('Import'),
                           allow_multi=True)
        if not text:
            return
        bad = []
        good = []
        for key in str(text).split():
            try:
                addr = func(key)
                good.append(addr)
            except BaseException as e:
                bad.append(key)
                continue
        if good:
            self.show_message(_("The following addresses were added") + ':\n' + '\n'.join(good))
        if bad:
            self.show_critical(_("The following inputs could not be imported") + ':\n'+ '\n'.join(bad))
        self.address_list.update()
        self.history_list.update()
        self.history_updated_signal.emit() # inform things like address_dialog that there's a new history

    def import_addresses(self):
        if not self.wallet.can_import_address():
            return
        title, msg = _('Import addresses'), _("Enter addresses")
        def import_addr(addr):
            if self.wallet.import_address(Address.from_string(addr)):
                return addr
            return ''
        self._do_import(title, msg, import_addr)

    @protected
    def do_import_privkey(self, password):
        if not self.wallet.can_import_privkey():
            return
        title, msg = _('Import private keys'), _("Enter private keys")
        self._do_import(title, msg, lambda x: self.wallet.import_private_key(x, password))

    def update_fiat(self):
        b = self.fx and self.fx.is_enabled()
        self.fiat_send_e.setVisible(b)
        self.fiat_receive_e.setVisible(b)
        self.history_list.refresh_headers()
        self.history_list.update()
        self.history_updated_signal.emit() # inform things like address_dialog that there's a new history
        self.address_list.refresh_headers()
        self.address_list.update()
        self.update_status()

    def cashaddr_icon(self):
        if self.config.get('addr_format', 0) == 1:
            return QIcon(":icons/tab_converter.png")
        elif self.config.get('addr_format', 0)==2:
            return QIcon(":icons/tab_converter_slp.png")
        else:
            return QIcon(":icons/tab_converter_bw.png")


    def update_cashaddr_icon(self):
        self.addr_converter_button.setIcon(self.cashaddr_icon())

    def toggle_cashaddr_status_bar(self):
        self.toggle_cashaddr(self.config.get('addr_format', 2))

    def toggle_cashaddr_settings(self,state):
        self.toggle_cashaddr(state, True)

    def toggle_cashaddr(self, format, specified = False):
        #Gui toggle should just increment, if "specified" is True it is being set from preferences, so leave the value as is.
        if specified==False:
            if self.config.get('enable_slp'):
                max_format=2
            else:
                max_format=1
            format+=1
            if format > max_format:
                format=0
        self.config.set_key('addr_format', format)
        Address.show_cashaddr(format)
        self.setAddrFormatText(format)
        if format == 2:
            self.slp_amount_e.setEnabled(True)
            self.token_type_combo.setEnabled(True)
        else:
            self.slp_amount_e.setEnabled(False)
            self.token_type_combo.setCurrentIndex(0)
            #self.token_type_combo.setEnabled(False)
        for window in self.gui_object.windows:
            window.cashaddr_toggled_signal.emit()

    def setAddrFormatText(self, format):
        try:
            if format == 0:
                self.addr_format_label.setText("Addr Format: Legacy")
            elif format == 1:
                self.addr_format_label.setText("Addr Format: Cash")
            else:
                self.addr_format_label.setText("Addr Format: SLP")
        except AttributeError:
            pass

    def settings_dialog(self):
        self.need_restart = False
        d = WindowModalDialog(self.top_level_window(), _('Preferences'))
        vbox = QVBoxLayout()
        tabs = QTabWidget()
        gui_widgets = []
        fee_widgets = []
        tx_widgets = []
        id_widgets = []

        addr_format_choices = ["Legacy Format","CashAddr Format","SLP Format"]
        addr_format_dict={'Legacy Format':0,'CashAddr Format':1,'SLP Format':2}
        msg = _('Choose which format the wallet displays for Bitcoin Cash addresses')
        addr_format_label = HelpLabel(_('Address Format') + ':', msg)
        addr_format_combo = QComboBox()
        addr_format_combo.addItems(addr_format_choices)
        addr_format_combo.setCurrentIndex(self.config.get("addr_format", 0))
        addr_format_combo.currentIndexChanged.connect(self.toggle_cashaddr_settings)

        gui_widgets.append((addr_format_label,addr_format_combo))

        # language
        lang_help = _('Select which language is used in the GUI (after restart).')
        lang_label = HelpLabel(_('Language') + ':', lang_help)
        lang_combo = QComboBox()
        from electroncash.i18n import languages

        language_names = []
        language_keys = []
        for item in languages.items():
            language_keys.append(item[0])
            language_names.append(item[1])
        lang_combo.addItems(language_names)
        try:
            index = language_keys.index(self.config.get("language",''))
        except ValueError:
            index = 0
        lang_combo.setCurrentIndex(index)

        if not self.config.is_modifiable('language'):
            for w in [lang_combo, lang_label]:
                w.setEnabled(False)

        def on_lang(x):
            lang_request = language_keys[lang_combo.currentIndex()]
            if lang_request != self.config.get('language'):
                self.config.set_key("language", lang_request, True)
                self.need_restart = True
        lang_combo.currentIndexChanged.connect(on_lang)
        gui_widgets.append((lang_label, lang_combo))

        nz_help = _('Number of zeros displayed after the decimal point. For example, if this is set to 2, "1." will be displayed as "1.00"')
        nz_label = HelpLabel(_('Zeros after decimal point') + ':', nz_help)
        nz = QSpinBox()
        nz.setMinimum(0)
        nz.setMaximum(self.decimal_point)
        nz.setValue(self.num_zeros)
        if not self.config.is_modifiable('num_zeros'):
            for w in [nz, nz_label]: w.setEnabled(False)
        def on_nz():
            value = nz.value()
            if self.num_zeros != value:
                self.num_zeros = value
                self.config.set_key('num_zeros', value, True)
                self.update_tabs()
                self.update_status()
        nz.valueChanged.connect(on_nz)
        gui_widgets.append((nz_label, nz))

        def on_customfee(x):
            amt = customfee_e.get_amount()
            m = int(amt * 1000.0) if amt is not None else None
            self.config.set_key('customfee', m)
            self.fee_slider.update()
            self.fee_slider_mogrifier()

        customfee_e = BTCSatsByteEdit()
        customfee_e.setAmount(self.config.custom_fee_rate() / 1000.0 if self.config.has_custom_fee_rate() else None)
        customfee_e.textChanged.connect(on_customfee)
        customfee_label = HelpLabel(_('Custom Fee Rate'), _('Custom Fee Rate in Satoshis per byte'))
        fee_widgets.append((customfee_label, customfee_e))

        feebox_cb = QCheckBox(_('Edit fees manually'))
        feebox_cb.setChecked(self.config.get('show_fee', False))
        feebox_cb.setToolTip(_("Show fee edit box in send tab."))
        def on_feebox(x):
            self.config.set_key('show_fee', x == Qt.Checked)
            self.fee_e.setVisible(bool(x))
        feebox_cb.stateChanged.connect(on_feebox)
        fee_widgets.append((feebox_cb, None))

        msg = _('OpenAlias record, used to receive coins and to sign payment requests.') + '\n\n'\
              + _('The following alias providers are available:') + '\n'\
              + '\n'.join(['https://cryptoname.co/', 'http://xmr.link']) + '\n\n'\
              + 'For more information, see http://openalias.org'
        alias_label = HelpLabel(_('OpenAlias') + ':', msg)
        alias = self.config.get('alias','')
        alias_e = QLineEdit(alias)
        def set_alias_color():
            if not self.config.get('alias'):
                alias_e.setStyleSheet("")
                return
            if self.alias_info:
                alias_addr, alias_name, validated = self.alias_info
                alias_e.setStyleSheet((ColorScheme.GREEN if validated else ColorScheme.RED).as_stylesheet(True))
            else:
                alias_e.setStyleSheet(ColorScheme.RED.as_stylesheet(True))
        def on_alias_edit():
            alias_e.setStyleSheet("")
            alias = str(alias_e.text())
            self.config.set_key('alias', alias, True)
            if alias:
                self.fetch_alias()
        set_alias_color()
        self.alias_received_signal.connect(set_alias_color)
        alias_e.editingFinished.connect(on_alias_edit)
        id_widgets.append((alias_label, alias_e))

        # SSL certificate
        msg = ' '.join([
            _('SSL certificate used to sign payment requests.'),
            _('Use setconfig to set ssl_chain and ssl_privkey.'),
        ])
        if self.config.get('ssl_privkey') or self.config.get('ssl_chain'):
            try:
                SSL_identity = paymentrequest.check_ssl_config(self.config)
                SSL_error = None
            except BaseException as e:
                SSL_identity = "error"
                SSL_error = str(e)
        else:
            SSL_identity = ""
            SSL_error = None
        SSL_id_label = HelpLabel(_('SSL certificate') + ':', msg)
        SSL_id_e = QLineEdit(SSL_identity)
        SSL_id_e.setStyleSheet((ColorScheme.RED if SSL_error else ColorScheme.GREEN).as_stylesheet(True) if SSL_identity else '')
        if SSL_error:
            SSL_id_e.setToolTip(SSL_error)
        SSL_id_e.setReadOnly(True)
        id_widgets.append((SSL_id_label, SSL_id_e))

        units = ['BCH', 'mBCH', 'cash']
        msg = _('Base unit of your wallet.')\
              + '\n1 BCH = 1,000 mBCH = 1,000,000 cash.\n' \
              + _(' These settings affects the fields in the Send tab')+' '
        unit_label = HelpLabel(_('Base unit') + ':', msg)
        unit_combo = QComboBox()
        unit_combo.addItems(units)
        unit_combo.setCurrentIndex(units.index(self.base_unit()))
        def on_unit(x, nz):
            unit_result = units[unit_combo.currentIndex()]
            if self.base_unit() == unit_result:
                return
            edits = self.amount_e, self.fee_e, self.receive_amount_e
            amounts = [edit.get_amount() for edit in edits]
            if unit_result == 'BCH':
                self.decimal_point = 8
            elif unit_result == 'mBCH':
                self.decimal_point = 5
            elif unit_result == 'cash':
                self.decimal_point = 2
            else:
                raise Exception('Unknown base unit')
            self.config.set_key('decimal_point', self.decimal_point, True)
            nz.setMaximum(self.decimal_point)
            for edit, amount in zip(edits, amounts):
                edit.setAmount(amount)
            self.update_tabs()
            self.update_status()
        unit_combo.currentIndexChanged.connect(lambda x: on_unit(x, nz))
        gui_widgets.append((unit_label, unit_combo))



        block_explorers = web.BE_sorted_list()
        msg = _('Choose which online block explorer to use for functions that open a web browser')
        block_ex_label = HelpLabel(_('Online Block Explorer') + ':', msg)
        block_ex_combo = QComboBox()
        block_ex_combo.addItems(block_explorers)
        block_ex_combo.setCurrentIndex(block_ex_combo.findText(web.BE_from_config(self.config)))
        def on_be(x):
            be_result = block_explorers[block_ex_combo.currentIndex()]
            self.config.set_key('block_explorer', be_result, True)
        block_ex_combo.currentIndexChanged.connect(on_be)
        gui_widgets.append((block_ex_label, block_ex_combo))

        from electroncash import qrscanner
        system_cameras = qrscanner._find_system_cameras()
        qr_combo = QComboBox()
        qr_combo.addItem("Default","default")
        for camera, device in system_cameras.items():
            qr_combo.addItem(camera, device)
        #combo.addItem("Manually specify a device", config.get("video_device"))
        index = qr_combo.findData(self.config.get("video_device"))
        qr_combo.setCurrentIndex(index)
        msg = _("Install the zbar package to enable this.")
        qr_label = HelpLabel(_('Video Device') + ':', msg)
        qr_combo.setEnabled(qrscanner.libzbar is not None)
        on_video_device = lambda x: self.config.set_key("video_device", qr_combo.itemData(x), True)
        qr_combo.currentIndexChanged.connect(on_video_device)
        gui_widgets.append((qr_label, qr_combo))

        colortheme_combo = QComboBox()
        colortheme_combo.addItem(_('Light'), 'default')
        colortheme_combo.addItem(_('Dark'), 'dark')
        theme_name = self.config.get('qt_gui_color_theme', 'default')
        dark_theme_available = self.gui_object.is_dark_theme_available()
        if theme_name == 'dark' and not dark_theme_available:
            theme_name = 'default'
        index = colortheme_combo.findData(theme_name)
        if index < 0: index = 0
        colortheme_combo.setCurrentIndex(index)
        msg = ( _("Dark theme support requires the package 'QDarkStyle' (typically installed via the 'pip3' command on Unix & macOS).")
               if not dark_theme_available
               else '' )
        lbltxt = _('Color theme') + ':'
        colortheme_label = HelpLabel(lbltxt, msg) if msg else QLabel(lbltxt)
        def on_colortheme(x):
            item_data = colortheme_combo.itemData(x)
            if not dark_theme_available and item_data == 'dark':
                self.show_error(_("Dark theme is not available. Please install QDarkStyle to access this feature."))
                colortheme_combo.setCurrentIndex(0)
                return
            self.config.set_key('qt_gui_color_theme', item_data, True)
            if theme_name != item_data:
                self.need_restart = True
        colortheme_combo.currentIndexChanged.connect(on_colortheme)
        gui_widgets.append((colortheme_label, colortheme_combo))

        gui_widgets.append((None, None)) # spacer
        updatecheck_cb = QCheckBox(_("Automatically check for updates"))
        updatecheck_cb.setChecked(self.gui_object.has_auto_update_check())
        updatecheck_cb.setToolTip(_("Enable this option if you wish to be notified as soon as a new version of Electron Cash becomes available"))
        def on_set_updatecheck(v):
            self.gui_object.set_auto_update_check(v == Qt.Checked)
        updatecheck_cb.stateChanged.connect(on_set_updatecheck)
        gui_widgets.append((updatecheck_cb, None))


        usechange_cb = QCheckBox(_('Use change addresses'))
        usechange_cb.setChecked(self.wallet.use_change)
        def on_usechange(x):
            usechange_result = x == Qt.Checked
            if self.wallet.use_change != usechange_result:
                self.wallet.use_change = usechange_result
                self.wallet.storage.put('use_change', self.wallet.use_change)
                multiple_cb.setEnabled(self.wallet.use_change)
        usechange_cb.stateChanged.connect(on_usechange)
        usechange_cb.setToolTip(_('Using change addresses makes it more difficult for other people to track your transactions.'))
        tx_widgets.append((usechange_cb, None))

        def on_multiple(x):
            multiple = x == Qt.Checked
            if self.wallet.multiple_change != multiple:
                self.wallet.multiple_change = multiple
                self.wallet.storage.put('multiple_change', multiple)
        multiple_change = self.wallet.multiple_change
        multiple_cb = QCheckBox(_('Use multiple change addresses'))
        multiple_cb.setEnabled(self.wallet.use_change)
        multiple_cb.setToolTip('\n'.join([
            _('In some cases, use up to 3 change addresses in order to break '
              'up large coin amounts and obfuscate the recipient address.'),
            _('This may result in higher transactions fees.')
        ]))
        multiple_cb.setChecked(multiple_change)
        multiple_cb.stateChanged.connect(on_multiple)
        tx_widgets.append((multiple_cb, None))

        def fmt_docs(key, klass):
            lines = [ln.lstrip(" ") for ln in klass.__doc__.split("\n")]
            return '\n'.join([key, "", " ".join(lines)])

        def on_unconf(x):
            self.config.set_key('confirmed_only', bool(x))
        conf_only = self.config.get('confirmed_only', False)
        unconf_cb = QCheckBox(_('Spend only confirmed coins'))
        unconf_cb.setToolTip(_('Spend only confirmed inputs.'))
        unconf_cb.setChecked(conf_only)
        unconf_cb.stateChanged.connect(on_unconf)
        tx_widgets.append((unconf_cb, None))

        # Fiat Currency
        hist_checkbox = QCheckBox()
        fiat_address_checkbox = QCheckBox()
        ccy_combo = QComboBox()
        ex_combo = QComboBox()

        def on_opret(x):
            self.config.set_key('enable_opreturn', bool(x))
            if not x:
                self.message_opreturn_e.setText("")
                self.op_return_toolong = False
            self.message_opreturn_e.setHidden(not x)
            self.opreturn_rawhex_cb.setHidden(not x)
            self.opreturn_label.setHidden(not x)

        enable_opreturn = bool(self.config.get('enable_opreturn'))
        opret_cb = QCheckBox(_('Enable OP_RETURN output'))
        opret_cb.setToolTip(_('Enable posting messages with OP_RETURN.'))
        opret_cb.setChecked(enable_opreturn)
        opret_cb.stateChanged.connect(on_opret)
        tx_widgets.append((opret_cb,None))

        def on_slptok_pref(x):
            x = bool(x)
            self.config.set_key('enable_slp', x)

            wallet = self.wallet

            self.slp_amount_e.setHidden(not x)
            self.slp_max_button.setHidden(not x)
            self.token_type_combo.setHidden(not x)
            self.slp_amount_label.setHidden(not x)
            self.slp_token_type_label.setHidden(not x)

            if x:
                self.toggle_tab(self.slp_mgt_tab, 1)
                self.toggle_tab(self.slp_history_tab, 1)
                opret_cb.setChecked(False)
                opret_cb.setDisabled(True)
                self.config.set_key('enable_opreturn',False)
                self.toggle_cashaddr(2, True)
            else:
                self.toggle_tab(self.slp_mgt_tab, 2)
                self.toggle_tab(self.slp_history_tab, 2)
                opret_cb.setEnabled(True)
                self.slp_amount_e.setAmount(0)
                self.slp_amount_e.setText("")
                self.token_type_combo.setCurrentIndex(0)
                self.toggle_cashaddr(1, True)

            wallet.enable_slp() if x else wallet.disable_slp()

            self.update_token_type_combo()
            self.update_cashaddr_icon()
            self.update_tabs()

        enable_slp = bool(self.config.get('enable_slp'))
        on_slptok_pref(enable_slp)
        slp_cb = QCheckBox(_('Enable SLP tokens'))
        slp_cb.setToolTip(_('Enable managing and sending SLP tokens.'))
        slp_cb.setChecked(enable_slp)
        slp_cb.stateChanged.connect(on_slptok_pref)
        tx_widgets.append((slp_cb, None))

        def update_currencies():
            if not self.fx: return
            currencies = sorted(self.fx.get_currencies(self.fx.get_history_config()))
            ccy_combo.clear()
            ccy_combo.addItems([_('None')] + currencies)
            if self.fx.is_enabled():
                ccy_combo.setCurrentIndex(ccy_combo.findText(self.fx.get_currency()))

        def update_history_cb():
            if not self.fx: return
            hist_checkbox.setChecked(self.fx.get_history_config())
            hist_checkbox.setEnabled(self.fx.is_enabled())

        def update_fiat_address_cb():
            if not self.fx: return
            fiat_address_checkbox.setChecked(self.fx.get_fiat_address_config())

        def update_exchanges():
            if not self.fx: return
            b = self.fx.is_enabled()
            ex_combo.setEnabled(b)
            if b:
                h = self.fx.get_history_config()
                c = self.fx.get_currency()
                exchanges = self.fx.get_exchanges_by_ccy(c, h)
            else:
                exchanges = self.fx.get_exchanges_by_ccy('USD', False)
            ex_combo.clear()
            ex_combo.addItems(sorted(exchanges))
            ex_combo.setCurrentIndex(ex_combo.findText(self.fx.config_exchange()))

        def on_currency(hh):
            if not self.fx: return
            b = bool(ccy_combo.currentIndex())
            ccy = str(ccy_combo.currentText()) if b else None
            self.fx.set_enabled(b)
            if b and ccy != self.fx.ccy:
                self.fx.set_currency(ccy)
            update_history_cb()
            update_exchanges()
            self.update_fiat()

        def on_exchange(idx):
            exchange = str(ex_combo.currentText())
            if self.fx and self.fx.is_enabled() and exchange and exchange != self.fx.exchange.name():
                self.fx.set_exchange(exchange)

        def on_history(checked):
            if not self.fx: return
            self.fx.set_history_config(checked)
            update_exchanges()
            self.history_list.refresh_headers()
            self.slp_history_list.refresh_headers()
            if self.fx.is_enabled() and checked:
                # reset timeout to get historical rates
                self.fx.timeout = 0

        def on_fiat_address(checked):
            if not self.fx: return
            self.fx.set_fiat_address_config(checked)
            self.address_list.refresh_headers()
            self.address_list.update()

        update_currencies()
        update_history_cb()
        update_fiat_address_cb()
        update_exchanges()
        ccy_combo.currentIndexChanged.connect(on_currency)
        hist_checkbox.stateChanged.connect(on_history)
        fiat_address_checkbox.stateChanged.connect(on_fiat_address)
        ex_combo.currentIndexChanged.connect(on_exchange)

        fiat_widgets = []
        fiat_widgets.append((QLabel(_('Fiat currency')), ccy_combo))
        fiat_widgets.append((QLabel(_('Show history rates')), hist_checkbox))
        fiat_widgets.append((QLabel(_('Show Fiat balance for addresses')), fiat_address_checkbox))
        fiat_widgets.append((QLabel(_('Source')), ex_combo))

        tabs_info = [
            (fee_widgets, _('Fees')),
            (tx_widgets, _('Transactions')),
            (gui_widgets, _('General')),
            (fiat_widgets, _('Fiat')),
            (id_widgets, _('Identity')),
        ]
        for widgets, name in tabs_info:
            tab = QWidget()
            grid = QGridLayout(tab)
            grid.setColumnStretch(0,1)
            for a,b in widgets:
                i = grid.rowCount()
                if b:
                    if a:
                        grid.addWidget(a, i, 0)
                    grid.addWidget(b, i, 1)
                else:
                    if a:
                        grid.addWidget(a, i, 0, 1, 2)
                    else:
                        grid.addItem(QSpacerItem(15, 15), i, 0, 1, 2)
            tabs.addTab(tab, name)

        vbox.addWidget(tabs)
        vbox.addStretch(1)
        vbox.addLayout(Buttons(CloseButton(d)))
        d.setLayout(vbox)

        # run the dialog
        d.exec_()
        d.setParent(None) # for Python GC

        if self.fx:
            self.fx.timeout = 0

        self.alias_received_signal.disconnect(set_alias_color)

        run_hook('close_settings_dialog')
        if self.need_restart:
            self.show_warning(_('Please restart Electron Cash to activate the new GUI settings'), title=_('Success'))


    def closeEvent(self, event):
        # It seems in some rare cases this closeEvent() is called twice
        if not self.cleaned_up:
            self.cleaned_up = True
            self.clean_up()
        event.accept()

    def is_alive(self): return bool(not self.cleaned_up)

    def clean_up_connections(self):
        def disconnect_signals():
            for attr_name in dir(self):
                if attr_name.endswith("_signal"):
                    sig = getattr(self, attr_name)
                    if isinstance(sig, pyqtBoundSignal):
                        try: sig.disconnect()
                        except TypeError: pass # no connections
                elif attr_name.endswith("__RateLimiter"): # <--- NB: this needs to match the attribute name in util.py rate_limited decorator
                    rl_obj = getattr(self, attr_name)
                    if isinstance(rl_obj, RateLimiter):
                        rl_obj.kill_timer()
            try: self.disconnect()
            except TypeError: pass
        def disconnect_network_callbacks():
            if self.network:
                self.network.unregister_callback(self.on_network)
                self.network.unregister_callback(self.on_quotes)
                self.network.unregister_callback(self.on_history)
        # /
        disconnect_network_callbacks()
        disconnect_signals()

    def clean_up_children(self):
        # the menu bar and status bar hold references to self, so clear them to help GC this window
        if self.menuBar():
            self.menuBar().clear()  # Note we need to clear here rather than setParent(None) to avoid a crash bug. See #1167
        self.setStatusBar(None)
        # Reparent children to 'None' so python GC can clean them up sooner rather than later.
        # This also hopefully helps accelerate this window's GC.
        children = [c for c in self.children()
                    if (isinstance(c, (QWidget,QAction,QShortcut,TaskThread))
                        and not isinstance(c, (QStatusBar, QMenuBar, QFocusFrame)))]
        for c in children:
            try: c.disconnect()
            except TypeError: pass
            c.setParent(None)

    def clean_up(self):
        self.wallet.thread.stop()
        self.wallet.thread.wait() # Join the thread to make sure it's really dead.

        # We catch these errors with the understanding that there is no recovery at
        # this point, given user has likely performed an action we cannot recover
        # cleanly from.  So we attempt to exit as cleanly as possible.
        try:
            self.config.set_key("is_maximized", self.isMaximized())
            self.config.set_key("console-history", self.console.history[-50:], True)
        except (OSError, PermissionError) as e:
            self.print_error("unable to write to config (directory removed?)", e)

        if not self.isMaximized():
            try:
                g = self.geometry()
                self.wallet.storage.put("winpos-qt", [g.left(),g.top(),g.width(),g.height()])
            except (OSError, PermissionError) as e:
                self.print_error("unable to write to wallet storage (directory removed?)", e)

        # Should be no side-effects in this function relating to file access past this point.
        if self.qr_window:
            self.qr_window.close()
            self.qr_window = None # force GC sooner rather than later.
        for d in list(self._tx_dialogs):
            # clean up all extant tx dialogs we opened as they hold references
            # to us that will be invalidated
            d.close()
        self._close_wallet()


        try: self.gui_object.timer.timeout.disconnect(self.timer_actions)
        except TypeError: pass # defensive programming: this can happen if we got an exception before the timer action was connected

        self.gui_object.close_window(self) # implicitly runs the hook: on_close_window
        # Now, actually STOP the wallet's synchronizer and verifiers and remove
        # it from the daemon. Note that its addresses will still stay
        # 'subscribed' to the ElectrumX server until we connect to a new server,
        # (due to ElectrumX protocol limitations).. but this is harmless.
        self.gui_object.daemon.stop_wallet(self.wallet.storage.path)

        # At this point all plugins should have removed any references to this window.
        # Now, just to be paranoid, do some active destruction of signal/slot connections as well as
        # Removing child widgets forcefully to speed up Python's own GC of this window.
        self.clean_up_connections()
        self.clean_up_children()

        # And finally, print when we are destroyed by C++ for debug purposes
        # We must call this here as above calls disconnected all signals
        # involving this widget.
        destroyed_print_error(self)


    def internal_plugins_dialog(self):
        if self.internalpluginsdialog:
            # NB: reentrance here is possible due to the way the window menus work on MacOS.. so guard against it
            self.internalpluginsdialog.raise_()
            return
        d = WindowModalDialog(self.top_level_window(), _('Optional Features'))
        weakD = Weak.ref(d)

        gui_object = self.gui_object
        plugins = gui_object.plugins

        vbox = QVBoxLayout(d)

        # plugins
        scroll = QScrollArea()
        scroll.setEnabled(True)
        scroll.setWidgetResizable(True)
        scroll.setMinimumSize(400,250)
        vbox.addWidget(scroll)

        w = QWidget()
        scroll.setWidget(w)
        w.setMinimumHeight(plugins.get_internal_plugin_count() * 35)

        grid = QGridLayout()
        grid.setColumnStretch(0,1)
        weakGrid = Weak.ref(grid)
        w.setLayout(grid)

        settings_widgets = Weak.ValueDictionary()

        def enable_settings_widget(p, name, i):
            widget = settings_widgets.get(name)
            grid = weakGrid()
            d = weakD()
            if d and grid and not widget and p and p.requires_settings():
                widget = settings_widgets[name] = p.settings_widget(d)
                grid.addWidget(widget, i, 1)
            if widget:
                widget.setEnabled(bool(p and p.is_enabled()))
                if not p:
                    # Need to delete settings widget because keeping it around causes bugs as it points to a now-dead plugin instance
                    settings_widgets.pop(name)
                    widget.hide(); widget.setParent(None); widget.deleteLater(); widget = None

        def do_toggle(weakCb, name, i):
            cb = weakCb()
            if cb:
                p = plugins.toggle_internal_plugin(name)
                cb.setChecked(bool(p))
                enable_settings_widget(p, name, i)
                # All plugins get this whenever one is toggled.
                run_hook('init_qt', gui_object)

        for i, descr in enumerate(plugins.internal_plugin_metadata.values()):
            name = descr['__name__']
            p = plugins.get_internal_plugin(name)
            if descr.get('registers_keystore'):
                continue
            try:
                cb = QCheckBox(descr['fullname'])
                weakCb = Weak.ref(cb)
                plugin_is_loaded = p is not None
                cb_enabled = (not plugin_is_loaded and plugins.is_internal_plugin_available(name, self.wallet)
                              or plugin_is_loaded and p.can_user_disable())
                cb.setEnabled(cb_enabled)
                cb.setChecked(plugin_is_loaded and p.is_enabled())
                grid.addWidget(cb, i, 0)
                enable_settings_widget(p, name, i)
                cb.clicked.connect(partial(do_toggle, weakCb, name, i))
                msg = descr['description']
                if descr.get('requires'):
                    msg += '\n\n' + _('Requires') + ':\n' + '\n'.join(map(lambda x: x[1], descr.get('requires')))
                grid.addWidget(HelpButton(msg), i, 2)
            except Exception:
                self.print_msg("error: cannot display plugin", name)
                traceback.print_exc(file=sys.stdout)
        grid.setRowStretch(len(plugins.internal_plugin_metadata.values()), 1)
        vbox.addLayout(Buttons(CloseButton(d)))
        self.internalpluginsdialog = d
        d.exec_()
        self.internalpluginsdialog = None # Python GC please!

    def external_plugins_dialog(self):
        if self.externalpluginsdialog:
            # NB: reentrance here is possible due to the way the window menus work on MacOS.. so guard against it
            self.externalpluginsdialog.raise_()
            return
        from . import external_plugins_window
        d = external_plugins_window.ExternalPluginsDialog(self, _('Plugin Manager'))
        self.externalpluginsdialog = d
        d.exec_()
        self.externalpluginsdialog = None # allow python to GC

    def cpfp(self, parent_tx, new_tx):
        total_size = parent_tx.estimated_size() + new_tx.estimated_size()
        d = WindowModalDialog(self.top_level_window(), _('Child Pays for Parent'))
        vbox = QVBoxLayout(d)
        msg = (
            "A CPFP is a transaction that sends an unconfirmed output back to "
            "yourself, with a high fee. The goal is to have miners confirm "
            "the parent transaction in order to get the fee attached to the "
            "child transaction.")
        vbox.addWidget(WWLabel(_(msg)))
        msg2 = ("The proposed fee is computed using your "
            "fee/kB settings, applied to the total size of both child and "
            "parent transactions. After you broadcast a CPFP transaction, "
            "it is normal to see a new unconfirmed transaction in your history.")
        vbox.addWidget(WWLabel(_(msg2)))
        grid = QGridLayout()
        grid.addWidget(QLabel(_('Total size') + ':'), 0, 0)
        grid.addWidget(QLabel('%d bytes'% total_size), 0, 1)
        max_fee = new_tx.output_value()
        grid.addWidget(QLabel(_('Input amount') + ':'), 1, 0)
        grid.addWidget(QLabel(self.format_amount(max_fee) + ' ' + self.base_unit()), 1, 1)
        output_amount = QLabel('')
        grid.addWidget(QLabel(_('Output amount') + ':'), 2, 0)
        grid.addWidget(output_amount, 2, 1)
        fee_e = BTCAmountEdit(self.get_decimal_point)
        def f(x):
            a = max_fee - fee_e.get_amount()
            output_amount.setText((self.format_amount(a) + ' ' + self.base_unit()) if a else '')
        fee_e.textChanged.connect(f)
        fee = self.config.fee_per_kb() * total_size / 1000
        fee_e.setAmount(fee)
        grid.addWidget(QLabel(_('Fee' + ':')), 3, 0)
        grid.addWidget(fee_e, 3, 1)
        def on_rate(dyn, pos, fee_rate):
            fee = fee_rate * total_size / 1000
            fee = min(max_fee, fee)
            fee_e.setAmount(fee)
        fee_slider = FeeSlider(self, self.config, on_rate)
        fee_slider.update()
        grid.addWidget(fee_slider, 4, 1)
        vbox.addLayout(grid)
        vbox.addLayout(Buttons(CancelButton(d), OkButton(d)))
        result = d.exec_()
        d.setParent(None) # So Python can GC
        if not result:
            return
        fee = fee_e.get_amount()
        if fee > max_fee:
            self.show_error(_('Max fee exceeded'))
            return
        new_tx = self.wallet.cpfp(parent_tx, fee)
        if new_tx is None:
            self.show_error(_('CPFP no longer valid'))
            return
        self.show_transaction(new_tx)

    def rebuild_history(self):
        if self.gui_object.warn_if_no_network(self):
            # Don't allow if offline mode.
            return
        msg = ' '.join([
            _('This feature is intended to allow you to rebuild a wallet if it has become corrupted.'),
            "\n\n"+_('Your entire transaction history will be downloaded again from the server and verified from the blockchain.'),
            _('Just to be safe, back up your wallet file first!'),
            "\n\n"+_("Rebuild this wallet's history now?")
        ])
        if self.question(msg, title=_("Rebuild Wallet History")):
            try:
                self.wallet.rebuild_history()
            except RuntimeError as e:
                self.show_error(str(e))

class TxUpdateMgr(QObject, PrintError):
    ''' Manages new transaction notifications and transaction verified
    notifications from the network thread. It collates them and sends them to
    the appropriate GUI controls in the main_window in an efficient manner. '''
    def __init__(self, main_window_parent):
        assert isinstance(main_window_parent, ElectrumWindow), "{} must be constructed with an ElectrumWindow as its parent.".format(__class__.__name__)
        super().__init__(main_window_parent)
        self.lock = threading.Lock()  # used to lock thread-shared attrs below
        # begin thread-shared attributes
        self.notif_q = []
        self.verif_q = []
        self.need_process_v, self.need_process_n = False, False
        # /end thread-shared attributes
        self.parent().history_updated_signal.connect(self.verifs_get_and_clear, Qt.DirectConnection)  # immediately clear verif_q on history update because it would be redundant to keep the verify queue around after a history list update
        self.parent().on_timer_signal.connect(self.do_check, Qt.DirectConnection)  # hook into main_window's timer_actions function

    def diagnostic_name(self):
        return self.parent().diagnostic_name() + "." + __class__.__name__

    def do_check(self):
        ''' Called from timer_actions in main_window to check if notifs or
        verifs need to update the GUI.
          - Checks the need_process_[v|n] flags
          - If either flag is set, call the @rate_limited process_verifs
            and/or process_notifs functions which update GUI parent in a
            rate-limited (collated) fashion (for decent GUI responsiveness). '''
        with self.lock:
            bV, bN = self.need_process_v, self.need_process_n
            self.need_process_v, self.need_process_n = False, False
        if bV: self.process_verifs()  # rate_limited call (1 per second)
        if bN: self.process_notifs()  # rate_limited call (1 per 15 seconds)

    def verifs_get_and_clear(self):
        ''' Clears the verif_q. This is called from the network
        thread for the 'verified2' event as well as from the below
        update_verifs (GUI thread), hence the lock. '''
        with self.lock:
            ret = self.verif_q
            self.verif_q = []
            self.need_process_v = False
            return ret

    def notifs_get_and_clear(self):
        with self.lock:
            ret = self.notif_q
            self.notif_q = []
            self.need_process_n = False
            return ret

    def verif_add(self, args):
        # args: [wallet, tx_hash, height, conf, timestamp]
        # filter out tx's not for this wallet
        if args[0] is self.parent().wallet:
            with self.lock:
                self.verif_q.append(args[1:])
                self.need_process_v = True

    def notif_add(self, args):
        tx, wallet = args
        # filter out tx's not for this wallet
        if wallet is self.parent().wallet:
            with self.lock:
                self.notif_q.append(tx)
                self.need_process_n = True

    @rate_limited(1.0, ts_after=True)
    def process_verifs(self):
        ''' Update history list with tx's from verifs_q, but limit the
        GUI update rate to once per second. '''
        items = self.verifs_get_and_clear()
        parent = self.parent()
        if items and parent and not parent.cleaned_up:
            parent.history_list.setUpdatesEnabled(False)
            parent.slp_history_list.setUpdatesEnabled(False)
            n_updates = 0
            for item in items:
                did_update = parent.history_list.update_item(*item)
                parent.slp_history_list.update_item_netupdate(*item)
                n_updates += 1 if did_update else 0
            self.print_error("Updated {}/{} verified txs in GUI"
                             .format(n_updates, len(items)))
            parent.slp_history_list.setUpdatesEnabled(True)
            parent.history_list.setUpdatesEnabled(True)
            parent.update_status()

    @rate_limited(5.0, classlevel=True)
    def process_notifs(self):
        parent = self.parent()
        if parent and parent.network and not parent.cleaned_up:
            n_ok = 0
            txns = self.notifs_get_and_clear()
            if txns:
                # Combine the transactions
                total_amount = 0
                tokens_included = set()
                for tx in txns:
                    if tx:
                        is_relevant, is_mine, v, fee = parent.wallet.get_wallet_delta(tx)
                        if is_relevant:
                            total_amount += v
                            n_ok += 1
                        if parent.config.get('enable_slp'):
                            try:
                                tti = parent.wallet.tx_tokinfo[tx.txid()]
                                tokens_included.add(parent.wallet.token_types.get(tti['token_id'],{}).get('name','unknown'))
                            except KeyError:
                                pass
                if tokens_included:
                    tokstring = _('. Tokens included: ') + ', '.join(sorted(tokens_included))
                else:
                    tokstring = ''
                if n_ok:
                    self.print_error("Notifying GUI %d tx"%(n_ok))
                    if n_ok > 1:
<<<<<<< HEAD
                        parent.notify(_("{} new transactions: Total amount in the new transactions {}{}")
                                    .format(n_ok, parent.format_amount_and_units(total_amount, is_diff=True), tokstring))
=======
                        parent.notify(_("{} new transactions: {}")
                                      .format(n_ok, parent.format_amount_and_units(total_amount, is_diff=True)))
>>>>>>> 38733f5b
                    else:
                        parent.notify(_("New transaction: {}{}").format(parent.format_amount_and_units(total_amount, is_diff=True), tokstring))<|MERGE_RESOLUTION|>--- conflicted
+++ resolved
@@ -4226,12 +4226,7 @@
                 if n_ok:
                     self.print_error("Notifying GUI %d tx"%(n_ok))
                     if n_ok > 1:
-<<<<<<< HEAD
-                        parent.notify(_("{} new transactions: Total amount in the new transactions {}{}")
+                        parent.notify(_("{} new transactions: {}{}")
                                     .format(n_ok, parent.format_amount_and_units(total_amount, is_diff=True), tokstring))
-=======
-                        parent.notify(_("{} new transactions: {}")
-                                      .format(n_ok, parent.format_amount_and_units(total_amount, is_diff=True)))
->>>>>>> 38733f5b
                     else:
                         parent.notify(_("New transaction: {}{}").format(parent.format_amount_and_units(total_amount, is_diff=True), tokstring))